(* This file is part of the Kind 2 model checker.

   Copyright (c) 2014 by the Board of Trustees of the University of Iowa

   Licensed under the Apache License, Version 2.0 (the "License"); you
   may not use this file except in compliance with the License.  You
   may obtain a copy of the License at

   http://www.apache.org/licenses/LICENSE-2.0 

   Unless required by applicable law or agreed to in writing, software
   distributed under the License is distributed on an "AS IS" BASIS,
   WITHOUT WARRANTIES OR CONDITIONS OF ANY KIND, either express or
   implied. See the License for the specific language governing
   permissions and limitations under the License. 

*)

(* A Lustre node

    Nodes are normalized for easy translation into a transition system,
    mainly by introducing new variables. A LustreExpr.t does not
    contain node calls, temporal operators or expressions under a pre
    operator. Node equations become a map of identifiers to expressions
    in [node_eqs], all node calls are in [node_calls] as a list of tuples
    containing fresh variables the node output is assigned to and the
    expressions for the node input.

    The node signature as input and output variables as well as its
    local variables is in [node_inputs], [node_outputs] and
    [node_vars], respectively. Local constants are propagated and do
    not need to be stored. The inputs of a node can be extended by
    constant state variables in [node_oracles] for the initial value
    of unguarded pre operations.

    Assertions, properties to prove and contracts as assumptions and
    guarantees are lists of expressions in [node_asserts], [node_props],
    [node_requires], and [node_ensures].

    The flag [node_is_main] is set if the node has been annotated as
    main, it is not checked if more than one node or no node at all may
    have that annotation. *)

open Lib

(* Module abbreviations *)
module I = LustreIdent 
module E = LustreExpr

module SVS = StateVar.StateVarSet
module SVMap = StateVar.StateVarMap
module ISet = I.LustreIdentSet

(* Set of state variables of list *)
let svs_of_list list = 
  List.fold_left (fun a e -> SVS.add e a) SVS.empty list


(* Add a list of state variables to a set *)
let add_to_svs set list = 
  List.fold_left (fun a e -> SVS.add e a) set list 
  

(* A call of a node *)
type node_call = 

  { 

    (* Variables capturing the outputs *)
    call_returns : StateVar.t list;

    (* Variables capturing the outputs *)
    call_observers : StateVar.t list;

    (* Boolean activation condition *)
    call_clock : LustreExpr.t;

    (* Name of called node *)
    call_node_name : LustreIdent.t;
    
    (* Position of node call in input file *)
    call_pos : LustreAst.position;

    (* Expressions for input parameters *)
    call_inputs : StateVar.t list;

    (* Expression for initial return values *)
    call_defaults : LustreExpr.t list;

  }

(*
  { call_returns; call_clock; call_node_name; call_pos; call_inputs; call_defaults }
*)

(* A Lustre node *)
type t = 

  { 

    (* Name of node *)
    name : LustreIdent.t;

    (* Input variables of node together with their index in the
       original model

       The order of the list is important, it is the order of the
       indexes and of the parameters in the declaration. *)
    inputs : (StateVar.t * I.index) list;

    (* Oracle inputs *)
    oracles : StateVar.t list;

    (* Output variables of node together with their index in the
       original model

       The order of the list is important, it is the order of the
       indexes and of the parameters in the declaration. *)
    outputs : (StateVar.t * I.index) list;

    (* Observer outputs *)
    observers : StateVar.t list;

    (* Local variables of node

       The order of the list is irrelevant, we are doing dependency
       analysis and cone of influence reduction later. *)
    locals : (StateVar.t * I.index) list; 

    (* Equations for local and output variables *)
    equations : (StateVar.t * LustreExpr.t) list;

    (* Node calls with activation condition: variables capturing the
       outputs, the Boolean activation condition, the name of the
       called node, expressions for input parameters and expression
       for initialization *)
    calls : node_call list;

    (* Assertions of node *)
    asserts : LustreExpr.t list;

    (* Proof obligations for node *)
    props : StateVar.t list;

    (* Contract for node, assumptions *)
    requires : LustreExpr.t list;

    (* Contract for node, guarantees *)
    ensures : LustreExpr.t list;

    (* Node is annotated as main node *)
    is_main : bool;

    (* Dependencies of the output variables on input variables *)
    output_input_dep : int list list;

    (* Index of last abstraction state variable *)
    fresh_state_var_index : Numeral.t ref;

  }


(* An empty node *)
let empty_node name = 
  { name = name;
    inputs = [];
    oracles = [];
    outputs = [];
    observers = [];
    locals = [];
    equations = [];
    calls = [];
    asserts = [];
    props = [];
    requires = [];
    ensures = [];
    is_main = false;
    output_input_dep = [];
    fresh_state_var_index = ref Numeral.(- one) }


(* Pretty-print a node input *)
let pp_print_input safe ppf (var, _) =

  Format.fprintf ppf
    "%t%a: %a"
    (function ppf -> 
      if StateVar.is_const var then Format.fprintf ppf "const ")
    (E.pp_print_lustre_var safe) var
    (E.pp_print_lustre_type safe) (StateVar.type_of_state_var var)


(* Pretty-print a node output *)
let pp_print_output safe ppf (var, _) =

  Format.fprintf ppf
    "%a: %a"
    (E.pp_print_lustre_var safe) var
    (E.pp_print_lustre_type safe) (StateVar.type_of_state_var var)


(* Pretty-print a node local variable *)
let pp_print_local safe ppf (var, _) =

  Format.fprintf ppf
    "%a: %a"
    (E.pp_print_lustre_var safe) var
    (E.pp_print_lustre_type safe) (StateVar.type_of_state_var var)


(* Pretty-print a node equation *)
let pp_print_node_equation safe ppf (var, expr) = 

  Format.fprintf ppf
    "@[<hv 2>%a =@ %a;@]"
    (E.pp_print_lustre_var safe) var
    (E.pp_print_lustre_expr safe) expr


(* Pretty-print a node call *)
let pp_print_call safe ppf = function 

  (* Node call on the base clock *)
  | { call_returns = out_vars; 
      call_observers = observer_vars; 
      call_clock = act_expr; 
      call_node_name = node; 
      call_inputs = in_vars } when E.equal_expr act_expr E.t_true -> 

    Format.fprintf ppf
      "@[<hv 2>@[<hv 1>(%a)@] =@ @[<hv>%a(%a);@]@]"
      (pp_print_list 
         (E.pp_print_lustre_var safe)
         ",@ ") 
      (out_vars @ observer_vars)
      (I.pp_print_ident safe) node
      (pp_print_list (E.pp_print_lustre_var safe) ",@ ") in_vars

  (* Node call not on the base clock is a condact *)
  |  { call_returns = out_vars; 
       call_observers = observer_vars; 
       call_clock = act_expr;
       call_node_name = node; 
       call_inputs = in_vars; 
       call_defaults = init_exprs } ->
     
    Format.fprintf ppf
      "@[<hv 2>@[<hv 1>(%a)@] =@ @[<hv>condact(%a,%a(%a),@ %a);@]@]"
      (pp_print_list 
         (E.pp_print_lustre_var safe)
         ",@ ") 
      (out_vars @ observer_vars)
      (E.pp_print_lustre_expr safe) act_expr
      (I.pp_print_ident safe) node
      (pp_print_list (E.pp_print_lustre_var safe) ",@ ") in_vars
<<<<<<< HEAD
      (pp_print_list (E.pp_print_lustre_expr safe) ",@ ") init_exprs

=======
      (pp_print_list (E.pp_print_lustre_expr safe) ",@ ") 
      (init_exprs @ (List.map (fun _ -> E.t_true) observer_vars))
          
>>>>>>> 4bb8f85d

(* Pretty-print an assertion *)
let pp_print_assert safe ppf expr = 

  Format.fprintf ppf
    "@[<hv 2>assert@ %a;@]"
    (E.pp_print_lustre_expr safe) expr


(* Pretty-print a property *)
let pp_print_prop safe ppf var = 

  Format.fprintf ppf
    "@[<hv 2>--%%PROPERTY@ @[<h>%a@];@]"
    (E.pp_print_lustre_var safe) var
    

(* Pretty-print an assumption *)
let pp_print_requires safe ppf expr = 

  Format.fprintf ppf
    "@[<hv 2>--@@requires@ @[<h>%a@];@]"
    (E.pp_print_lustre_expr safe) expr


(* Pretty-print a guarantee *)
let pp_print_ensures safe ppf expr = 

  Format.fprintf ppf
    "@[<hv 2>--@@ensures @[<h>%a@];@]"
    (E.pp_print_lustre_expr safe) expr


(* Pretty-print a node *)
let pp_print_node 
    safe
    ppf 
    { name;
      inputs; 
      oracles; 
      outputs; 
      observers; 
      locals; 
      equations; 
      calls; 
      asserts; 
      props; 
      requires; 
      ensures;
      output_input_dep;
      is_main } = 

  (* Output a space if list is not empty *)
  let space_if_nonempty = function
    | [] -> (function _ -> ())
    | _ -> (function ppf -> Format.fprintf ppf "@ ")
  in

  Format.fprintf ppf 
    "@[<hv>@[<hv 2>node %a@ @[<hv 1>(%a)@]@;<1 -2>\
     returns@ @[<hv 1>(%a)@];@]@ \
     @[<v>%a@]%t\
     %t%t\
     @[<hv 2>let@ \
     %a%t\
     %a%t\
     %a%t\
     %t\
     %a%t\
     %a%t\
     %a@;<1 -2>\
     tel;@]@]"  
    (I.pp_print_ident safe) name
    (pp_print_list (pp_print_input safe) ";@ ") 
    (inputs @ (List.map (fun sv -> (sv, I.empty_index)) oracles))
    (pp_print_list (pp_print_output safe) ";@ ") 
    (outputs @ (List.map (fun sv -> (sv, I.empty_index)) observers))
    (pp_print_list  
       (fun ppf l -> 
          Format.fprintf ppf "@[<h>-- %a@]"
            (pp_print_list Format.pp_print_int "@ ")
            l)
       "@,")
    output_input_dep
    (space_if_nonempty output_input_dep)
    (function ppf -> 
      if locals = [] then () else 
        Format.fprintf ppf 
          "@[<hv 2>var@ %a;@]" 
          (pp_print_list (pp_print_local safe) ";@ ") locals)
    (space_if_nonempty locals)
    (pp_print_list (pp_print_call safe) "@ ") calls
    (space_if_nonempty calls)
    (pp_print_list (pp_print_node_equation safe) "@ ") equations
    (space_if_nonempty equations)
    (pp_print_list (pp_print_assert safe) "@ ") asserts
    (space_if_nonempty asserts)
    (function ppf -> if is_main then Format.fprintf ppf "--%%MAIN@,")
    (pp_print_list (pp_print_requires safe) "@ ") requires
    (space_if_nonempty requires)
    (pp_print_list (pp_print_ensures safe) "@ ") ensures
    (space_if_nonempty ensures)
    (pp_print_list (pp_print_prop safe) "@ ") props
    


(* Return the node of the given name from a list of nodes *)
let node_of_name name nodes =

  try 

    List.find
      (function { name = node_name } -> name = node_name)
      nodes
      
  with Not_found -> 

    debug lustreNode 
      "@[<v>Node %a not found@,%a@]"
      (I.pp_print_ident false) name
      (pp_print_list (pp_print_node false) "@,") nodes
    in
    
    assert false

      (* raise Not_found *)


(* Calculate dependencies of variables *)
let rec node_var_dependencies nodes node accum = 

(*
  (* Return expression either for the initial state or a step state *)
  let init_or_step_of_expr { E.expr_init; E.expr_step } = 
    if init_or_step then 
      E.base_term_of_expr E.base_offset expr_init 
    else 
      E.cur_term_of_expr E.cur_offset expr_step 
  in

  let init_or_step_offset = 
    if init_or_step then E.base_offset else E.cur_offset
  in
*)
  function 

    (* Return all calculated dependencies *)
    | [] -> accum

    (* Calculate dependency of variable [ident], which all variables
       in [dep] depend on *)
    | (state_var, dep) :: tl -> 

<<<<<<< HEAD
=======
(*
>>>>>>> 4bb8f85d
      debug lustreNode
        "@[<v>node_var_dependencies %a @[<h>(%a)@]@,%a@]@."
        StateVar.pp_print_state_var state_var
        (pp_print_list StateVar.pp_print_state_var "@ ") dep 
        (pp_print_list (pp_print_node false) "@,") nodes
      in
<<<<<<< HEAD

=======
*)
>>>>>>> 4bb8f85d

      if 

        (* Variable is an input variable *)
        List.exists 
          (fun (sv, _) -> StateVar.equal_state_vars sv state_var)
          node.inputs 

      then 

        (* No dependencies for inputs *)
        node_var_dependencies 
          nodes
          node
          ((state_var, SVS.empty) :: accum) 
          tl

      else

        (* Variables this variable depends on *)
        let vars = 

          try 

            (* Get expression defining variable *)
            let (_, expr) = 
              List.find 
                (fun (sv, _) -> StateVar.equal_state_vars sv state_var)
                node.equations 
            in

            (* Get variables in expression *)
            SVS.elements
              (SVS.union 
                 (Term.state_vars_at_offset_of_term
                    E.base_offset
                    (E.base_term_of_expr E.base_offset expr.E.expr_init))
                 (Term.state_vars_at_offset_of_term
                    E.cur_offset
                    (E.cur_term_of_expr E.cur_offset expr.E.expr_step)))

          (* Variable is not input or not defined in an equation *)
          with Not_found -> 

            try

              (* Iterate over node calls to find identifier in
                 variables capturing the output *)
              let rec aux ident = function
                | [] -> raise Not_found
                | { call_returns = o; call_observers = b } as n :: tl -> 

                  (* Iterate over variables capturing the output to
                     find variable and return the node call and the
                     position of the variable in the output
                     parameters *)
                  let rec aux2 i = function
                    | [] -> raise Not_found 
                    | sv :: _ 
                      when StateVar.equal_state_vars sv state_var -> (n, i)
                    | _ :: tl -> aux2 (succ i) tl
                  in

                  try aux2 0 (o @ b) with Not_found -> aux ident tl

              in

              (* Return node call and position of variable in output
                 parameters *)
              let 
                { call_node_name = node_ident; call_inputs = call_params }, 
                input_pos = 
                aux state_var node.calls 
              in

(*
              Format.printf 
                "%a is at position %d in call to node %a@."
                (I.pp_print_ident false) ident 
                input_pos
                (I.pp_print_ident false) node_ident;
*)

              (* Get dependencies of output parameters on input
                 parameters from called node *)
              let { output_input_dep } = 
                node_of_name node_ident nodes
              in

              debug lustreNode
                "@[<v>Input output dependencies of node %a:@[<v>%a@]@]"
                (I.pp_print_ident false) node_ident
                (pp_print_list
                  (fun ppf l -> 
                    Format.fprintf ppf "@[<h>%a@]"
                      (pp_print_list Format.pp_print_int "@ ")
                      l)
                  "@,")
                output_input_dep
              in

              (* Get expressions that output of node depends on *)
              let dep_expr = 
                List.fold_left
                  (fun a d -> 
                     (List.nth call_params d :: a))
                  []
                  (List.nth output_input_dep input_pos)
              in
(*
              (* Get variables in expression *)
              SVS.elements
                (List.fold_left
                   (fun a e -> 
                      SVS.union
                        (SVS.union 
                           (Term.state_vars_at_offset_of_term
                              E.base_offset
                              (E.base_term_of_expr 
                                 E.base_offset 
                                 e.E.expr_init))
                           (Term.state_vars_at_offset_of_term
                              E.cur_offset
                              (E.cur_term_of_expr 
                                 E.cur_offset 
                                 e.E.expr_step)))
                        a)
                   SVS.empty
                   dep_expr)
*)
              
              dep_expr

            (* Variable is not input or defined in an equation or node
               call, it could be in an assertion *)
            with Not_found -> []

        in

        (* Some variables have had their dependencies calculated
           already *)
        let vars_visited, vars_not_visited = 
          List.partition
            (fun sv -> 
               List.exists
                 (fun (sv', _) -> StateVar.equal_state_vars sv sv') 
                 accum)
            vars
        in

        (* All dependent variables visited? *)
        if vars_not_visited = [] then 

          (* Dependencies of this variable is set of dependencies of
             its variables *)
          let dependent_vars = 
            List.fold_left
              (fun a i -> 
                 SVS.union a (List.assq i accum))
              (List.fold_left (fun a v -> SVS.add v a) SVS.empty vars)
              vars_visited
          in

(*
          debug lustreNode
            "@[<hv>Dependencies of %a:@ @[<hv>%a@]@]"
            StateVar.pp_print_state_var state_var
            (pp_print_list
              StateVar.pp_print_state_var
              ",@ ")
            (SVS.elements dependent_vars)
          in
*)

          (* Add variable and its dependencies to accumulator *)
          node_var_dependencies 
            nodes
            node 
            ((state_var, dependent_vars) :: accum)
            tl

        else
          
        if 

          (* Circular dependency: a variable that this variable
             depends on occurs as a dependency *)
          List.exists
            (fun v -> List.memq v dep)
            (state_var :: vars_not_visited)

        then

          (* TODO: Output variables in circular dependency *)
          failwith 
            (Format.asprintf 
               "Circular dependency involving %a"
               StateVar.pp_print_state_var state_var)

        else

          (* First get dependencies of all dependent variables *)
          node_var_dependencies 
            nodes 
            node
            accum 
            ((List.map 
                (fun v -> (v, state_var :: dep)) 
                vars_not_visited) @ 
             ((state_var, dep) :: tl))

             
(* Calculate dependencies of outputs on inputs *) 
let output_input_dep_of_var_dep node var_deps =

  (* Return a list of positions in inputs for each output *)
  List.map
    (fun (o, _) -> 

       (* Get dependencies of output variable *)
       let deps = List.assoc o var_deps in 

       (* Iterate over all dependent variables to find input variables
          and their positions *)
       List.fold_left 
         (fun a v -> 
            try

              (* Iterate over input variables and return position of
                 given variable *)
              let rec aux i = function 
                | [] -> raise Not_found
                | (ident, _) :: tl 
                  when StateVar.equal_state_vars ident v -> i
                | _ :: tl -> aux (succ i) tl 
              in

              (* Append position of input variable if found *)
              (aux 0 node.inputs) :: a 

            (* Variable is not input *)
            with Not_found -> a)
         []
         (SVS.elements deps)
    )
    node.outputs




(* Order variables such that each variable occurs before the variables
   it depends on *)
let rec order_by_dep accum = function 

  (* All dependencies processed *)
  | [] -> accum
    
  (* Variable already visited *)
  | (h, _) :: tl when List.mem h accum -> order_by_dep accum tl

  (* Variables [h] and the set [d] of variables it depends on *)
  | (h, d) :: tl -> 

    if 

      (* All dependencies are in accumulator? *)
      SVS.for_all (fun v -> List.mem v accum) d 

    then 

      (* Add variable to accumulator and continue *)
      order_by_dep (h :: accum) tl

    else

      (* Need to add all dependent variables first *)
      order_by_dep 
        accum
        (SVS.fold
           (fun e a -> 
              (List.find
                 (fun (f, _) -> StateVar.equal_state_vars e f) 
                 tl) 
              :: a)
           d
           ((h,d) :: tl))
    

(* Return node with equations in dependency order *)
let equations_order_by_dep nodes node = 

  (* For each variable get the set of current state variables in its
     equation *)
  let var_dep = 
    node_var_dependencies 
      nodes
      node
      []
      ((List.map (fun (v, _) -> (v, [])) node.equations) @
       (List.map (fun (v, _) -> (v, [])) node.outputs))
  in

  (* Order variables such that variables defined in terms of other
     variables occur first *)
  let vars_ordered = order_by_dep [] var_dep in

  (* Order equations such that an equations defining a variable occurs
     before all equations using it *)
  let equations_ordered = 
    List.fold_left 
      (fun a v -> 
         try (v, List.assoc v node.equations) :: a with Not_found -> a)
      []
      vars_ordered
  in
    
  (* Return node with equations in dependency order *)
  { node with equations = equations_ordered }


let compute_output_input_dep nodes node = 
  
  (* For each variable get the set of current state variables in its
     equation *)
  let var_dep = 
    node_var_dependencies 
      nodes
      node
      []
      ((List.map (fun (v, _) -> (v, [])) node.equations) @
       (List.map (fun (v, _) -> (v, [])) node.outputs))
  in
  
  (* Order variables such that variables defined in terms of other
     variables occur first *)
  let vars_ordered = order_by_dep [] var_dep in
  
  (* Compute dependencies of output variables on inputs *)
  let output_input_dep = 
    output_input_dep_of_var_dep node var_dep 
  in

  (* Return node with equations in dependency order *)
  { node with output_input_dep = output_input_dep }


(* If x = y and x captures the output of a node, substitute y *)
let solve_eqs_node_calls node = 

  let calls', vars_eliminated =

    (* Iterate over all calls, collect modified calls and eliminated
       variables *)
    List.fold_left 
      (fun 
        (accum_calls, accum_vars_eliminated) 
        ({ call_returns = o } as n) -> 

         
         (* Modify list of variables capturing the output, add to list
              of eliminated variables *)
         let o', accum_vars_eliminated' = 
           
           (* Iterate over output variables from right to left, need
              to preserve the order *)
           List.fold_right 
             (fun v (accum_outputs, accum_vars_eliminated) ->

                try 

                  let v' =

                    fst

                      (* Find an equation [u = v] where v is the
                         variable capturing an output at the current
                         state *)
                      (List.find
                         (function 
                           | (_, e) when E.is_var e -> 

                             StateVar.equal_state_vars 
                               (E.state_var_of_expr e)
                               v

                           | _ -> false) 

                         node.equations)
                  in

                  (debug lustreNode
                    "Eliminating %a with %a"
                    StateVar.pp_print_state_var v
                    StateVar.pp_print_state_var v'
                  in
                  
                  List.iter
                    (fun (p, n, v'') -> E.set_state_var_instance v' p n v'')
                    (E.get_state_var_instances v);

                  (v' :: accum_outputs, v :: accum_vars_eliminated))

                (* Variable not found in a variable alias equation *)
                with Not_found -> 

                    (v :: accum_outputs, accum_vars_eliminated))
             
             o
             ([], accum_vars_eliminated)
         in
         { n with call_returns = o' }:: accum_calls, accum_vars_eliminated')
      ([], [])
      node.calls
  in
  (*  
  Format.printf
    "@[<v>Elminated variables:@,%a@]@."
    (pp_print_list (I.pp_print_ident false) "@,") 
    vars_eliminated;
*)

  (* Remove eliminated variables from local variable declarations *)
  let locals' = 
    List.filter
      (fun (sv, _) -> not (List.memq sv vars_eliminated))
      node.locals
  in

  (* Remove eliminated equations *)
  let equations' = 
    List.filter
      (function
        | (_, e) when E.is_var e -> 
          not (List.mem (E.state_var_of_expr e) vars_eliminated)
        | _ -> true)
      node.equations
  in

  { node with calls = calls'; locals = locals'; equations = equations' }


(* Return all expressions of a node *)
let exprs_of_node { equations; calls; asserts; props; requires; ensures } =

  (* Start with expressions in equations *)
  let exprs_equations = 
    List.fold_left 
      (fun accum (_, expr) -> expr :: accum)
      []
      equations
  in

  (* Add expressions in calls *)
  let exprs_calls = 
    List.fold_left
      (fun
        accum
        { call_clock = act_cond; call_inputs = args; call_defaults = inits } -> 

        act_cond :: 
(*
        (List.map (E.cur_expr_of_state_var E.cur_offset) args) @
        (List.map (E.pre_term_of_state_var E.cur_offset) args) @
         (* Add previous state expression of arguments *)
         List.map 
           (fun e -> 
              (fst 
                 ((E.mk_pre

                     (* Immediately fail if expression under pre needs
                        to be abstracted *)
                     (fun _ -> assert false) [] e)))) 
           args @ *)
        inits @ 
         accum)
      exprs_equations
      calls
  in

  (* Add expressions in assertions *)
  let exprs_asserts = asserts @ exprs_calls in

  (* Add expressions in assumptions *)
  let exprs_requires = requires @ exprs_asserts in

  (* Add expressions in guarantees *)
  let exprs_ensures = ensures @ exprs_requires in

  (* Return collected expressions *)
  exprs_ensures


(* Return all stateful variables from expressions in a node *)
let stateful_vars_of_node
    { inputs; outputs; oracles; equations; calls; asserts; props } =

  (* Input, output and oracle variables are always stateful *)
  let stateful_vars =
    add_to_svs
      SVS.empty
      ((List.map fst inputs)
       @ (List.map fst outputs)
       @ oracles)
  in

  (* Add stateful variables from equations *)
  let stateful_vars = 
    List.fold_left 
      (fun accum (_, expr) -> 
         SVS.union accum (E.stateful_vars_of_expr expr))
      stateful_vars
      equations
  in

  (* Add property variables *)
  let stateful_vars = add_to_svs stateful_vars props in

  (* Add stateful variables from assertions *)
  let stateful_vars = 
    List.fold_left 
      (fun accum expr -> 
         SVS.union accum (E.stateful_vars_of_expr expr))
      stateful_vars
      asserts
  in

  (* Add variables from node calls *)
  let stateful_vars = 
    List.fold_left
      (fun
        accum
        { call_returns = rets; 
          call_observers = obs; 
          call_clock = act_cond; 
          call_inputs = args; 
          call_defaults = inits } -> 

        (SVS.union accum
           (add_to_svs

              (* Variables in activation condition are always stateful *)
              (E.state_vars_of_expr act_cond)

              (* Input and output variables are always stateful *)
<<<<<<< HEAD
              (rets @ args))))
=======
              (rets @ obs @ args))))
>>>>>>> 4bb8f85d
      stateful_vars
      calls
  in

  stateful_vars

(* Return name of the first node annotated with --%MAIN.  Raise
   [Not_found] if no node has a --%MAIN annotation or [Failure
   "find_main" if more than one node has a --%MAIN annotation.
*)
let find_main nodes =

  match 
  
    (* Iterate over nodes to find first node with --%MAIN
       annotation, fail if second node with --%MAIN found *)
    List.fold_left
      (fun a { name; is_main } -> 
         if is_main then
           if a = None then Some name else 
             raise
               (Failure 
                  "find_main: More than one --%MAIN annotation")
         else
           a)
      None
      nodes 

  with 

    (* No node with --%MAIN annotiaon *)
    | None -> 

      (* Return name of last node, fail if list of nodes empty *)
      (match nodes with 
        | [] -> raise Not_found 
        | { name } :: _ -> name)

    | Some n -> n


(* State variables in assertions *)
let state_vars_in_asserts { asserts } =
  
  (* Collect all state variables in each assertion *)
  List.fold_left
    (fun a e -> 
       (SVS.elements
          (LustreExpr.state_vars_of_expr e)) @ a)
    []
    asserts

(* Execption for reduce_to_coi: need to reduce node first *)
exception Push_node of I.t


(* Reduce list of nodes to cone of influence 

   Keep a stack of nodes to reduce, each entry on the stack is a tuple
   containing the set of state variables in the cone of influence, the
   set of state variables alread seen
*)
let rec reduce_to_coi' nodes accum : (StateVar.t list * StateVar.t list * t * t) list -> t list = function 

  | [] -> 

    (* Eliminate all unused nodes from accumulator and return *)
    accum


  (* All dependencies for this node processed, add to accumulator *)
  | ([], 
     sv_visited, 
     ({ outputs; 
        inputs; 
        oracles;
        locals; 
        asserts; 
        props; 
        requires; 
        ensures; 
        is_main; 
        output_input_dep;
        fresh_state_var_index } as node_orig), 
     ({ name = node_name } as node_coi)) :: ntl -> 

    (* Eliminate unused inputs, outputs and locals, record indexes of
       eliminated inputs and outputs and reduce signature *)
    let node_coi' = 

      { node_coi with 

          (* Keep signature of node even if variables are not
             constrained any more *)
          outputs = outputs;
          inputs = inputs;
          oracles = oracles;
          output_input_dep = output_input_dep;

          (* Keep only local variables with definitions *)
          locals = 
            List.filter
              (fun (sv, _) -> 
                 List.exists (StateVar.equal_state_vars sv) sv_visited) 
              locals;

          (* Keep assertions, properties and main annotations *)
          asserts = asserts;
          props = props;
          requires = requires;
          ensures = ensures;
          is_main = is_main;
          fresh_state_var_index = fresh_state_var_index }

    in

    reduce_to_coi'
      nodes
      (node_coi' :: accum)
      ntl


  (* Head of state variable list has been visited, its dependent state
     variables are either in [state_var] or [sv_visited] *)
  | (state_var :: svtl, sv_visited, ({ name = node_name } as node_orig), node_coi) :: ntl 
    when List.mem state_var sv_visited -> 

    (* Continue with next state variable of node *)
    reduce_to_coi' 
      nodes 
      accum
      ((svtl, sv_visited, node_orig, node_coi) :: ntl)


  (* Head of state variable list has not been seen *)
  | ((state_var :: svtl as svl), 
     sv_visited, 
     ({ name = node_name } as node_orig), 
     node_coi) :: ntl as nl -> 

    try 

      (* Need to have all nodes with variables this variable
         instantiates *)
      List.iter
        (fun (_, n, sv') -> 
           
           (debug lustreNode
               "State variable %a is an instance of %a"
               StateVar.pp_print_state_var state_var
               StateVar.pp_print_state_var sv'
            in
            
            if 
              
              (* Called node is sliced already? *)
              not 
                (List.exists 
                   (function { name } -> name = n)
                   accum)
                
            then 
              
              (debug lustreNode
                  "State variable %a is an instance of %a, slicing %a first"
                  StateVar.pp_print_state_var state_var
                  StateVar.pp_print_state_var sv'
                  (I.pp_print_ident false) n
               in
               
               (* Slice called node first *)
               raise (Push_node n))))

        (E.get_state_var_instances state_var);

      (* Copy node call from original node to reduced node, do not
         modify original node, because additional variables may be found
         to be in the cone of influence *)
      let calls_coi', svtl, sv_visited' =

        try 

          (

            let 
              ({ call_returns = call_outputs;
                 call_observers = call_observers;
                 call_clock = call_act;
                 call_node_name = call_name;
                 call_inputs = call_inputs;
                 call_defaults = call_defaults } as call_coi) =

              (* Find variable in result of a node call *)
              List.find 
                (fun { call_returns = o; call_observers = b } -> 
                   List.exists 
                     (fun sv -> StateVar.equal_state_vars state_var sv) 
                     (o @ b))
                node_orig.calls
            in

            if 

              (* Called node is sliced already? *)
              List.exists 
                (function { name } -> name = call_name)
                accum

            then 

              (* All variables in inputs and defaults are in cone of
                 influence *)
              let svtl' = 
                List.fold_left
                  (fun a e -> 
                     (SVS.elements
                        (LustreExpr.state_vars_of_expr e)) @ a)
                  (svtl @ call_inputs)
                  (call_act :: call_defaults)
              in

              (* Add called node to sliced node *)
              (call_coi :: node_coi.calls), svtl', (call_outputs @ sv_visited)

            else

              (* Slice called node first *)
              raise (Push_node call_name)

          )            

        (* Variable is not an output of a node call *)
        with Not_found -> node_coi.calls, svtl, sv_visited

      in

      (* Copy equation from original node to reduced node and add
           variables to stack *)
      let equations_coi', svtl, sv_visited' = 

        try 

          (* Get definition of state variable *)
          let state_var_def = List.assoc state_var node_orig.equations in

          (* Add definition of variable *)
          let equations_coi' = 
            (state_var, state_var_def) :: node_coi.equations 
          in

          (* All variables in defintion are in cone of influence *)
          let svtl' = 
            (SVS.elements
               (LustreExpr.state_vars_of_expr state_var_def)) @ svtl
          in

          (* Return with equation added and new variables in cone of
             influence *)
          equations_coi', svtl', (state_var :: sv_visited')

        (* Variable is not defined in an equation *)
        with Not_found -> 

          (* Keep previous equations *)
          node_coi.equations, svtl, sv_visited'

      in

      (* Add to equations, assertions and contract containing the
         variable to cone of influence *)
      let node_coi' = 
        { node_coi with 
            equations = equations_coi'; 
            calls = calls_coi' }
      in

      (* Continue with next variable, mark this variable as visited *)
      reduce_to_coi' 
        nodes
        accum
        ((svtl, sv_visited', node_orig, node_coi') :: ntl)

    with Push_node push_name ->
      
      (* Find called node *)
      let { outputs = push_node_outputs } as push_node = 
        try 
          node_of_name push_name nodes 
        with Not_found -> assert false 
      in 

      (* Reduce called node first, then revisit calling node *)
      reduce_to_coi' 
        nodes
        accum
        (((List.map fst push_node_outputs) @ (state_vars_in_asserts push_node), 
          [], 
          push_node,
          (empty_node push_name)) :: nl)

(* 
  produces the set of all state variables contained in any of the nodes in the
  given list 
*)
let extract_state_vars nodes =
  let extract_from_single_node (node : t) =
    (* the set of all state variables in this nodes locals, outputs, & inputs *)
    let ret = 
      List.fold_left 
        (fun acc (sv,_) -> SVS.add sv acc) 
        SVS.empty 
        (node.locals @ node.outputs @ node.inputs)
    in

    (* ret with oracles added *)
    List.fold_left
      (fun acc sv -> SVS.add sv acc)
      ret
      node.oracles
  in
  
  List.fold_left 
    (fun acc node -> SVS.union (extract_from_single_node node) acc)
    SVS.empty
    nodes

(* 
Given that [nodes] is the set of nodes in the lustre program and
[main_name] is the name of the main node, return a map which
maps the identifier of each property and assert stream to the
a list of all nodes in that assert or property's cone of influence.   
*)
let reduce_to_separate_property_cois nodes main_name =
  
  let nodes' = 
    List.fold_right
      (fun node accum -> compute_output_input_dep accum node :: accum)
      nodes
      []
  in

  try 

    (* Main node and its properties *)
    let main_node = node_of_name main_name nodes' in

    (* State variables in properties *)
    let state_vars = 
      main_node.props @ (state_vars_in_asserts main_node)
    in

    (* return the cone of influence of state variable [sv] *)
    let get_state_var_coi sv =
      List.rev
        (reduce_to_coi' 
           nodes'
           []
           [([sv], [], main_node, (empty_node main_name))])      
    in

    (* add [sv]'s coi to [coi_map], topologically sorting the equations 
       of each node in the coi *)
    let fold_sv coi_map sv =
      let coi = get_state_var_coi sv in
      let coi' = List.map (equations_order_by_dep coi) coi in
      SVMap.add sv coi' coi_map
    in

    List.fold_left fold_sv SVMap.empty state_vars 

  with Not_found -> 

    raise 
      (Invalid_argument
         (Format.asprintf
            "Main node %a not found."
            (I.pp_print_ident false) main_name))


(* Reduce set of nodes to cone of influence of given state variables *)
let reduce_to_coi nodes main_name state_vars = 
  
  (* Compute input output dependencies for all nodes *)
  let nodes' = 
    List.fold_right
      (fun node accum -> compute_output_input_dep accum node :: accum)
      nodes
      []
  in

  try 

    (* Get main node by its identifier *)
    let main_node = node_of_name main_name nodes' in

    (* Variables in assertions are always in the cone of influence *)
    let state_vars' = 
      state_vars @ (state_vars_in_asserts main_node)
    in

    (* Call recursive function with initial arguments *)
    let nodes'' =
      List.rev
        (reduce_to_coi' 
           nodes'
           []
           [(state_vars', [], main_node, (empty_node main_name))])
    in

    debug lustreNode
      "@[<v>reduce_to_coi nodes''@,%a@]"
      (pp_print_list (pp_print_node false) "@,") nodes''
    in
    
    (* Return node with equations in topological order *)
    List.fold_right
      (fun node accum -> equations_order_by_dep nodes'' node :: accum)
      nodes''
      []
    
  with Not_found -> 

    raise 
      (Invalid_argument
         (Format.asprintf
            "Main node %a not found."
            (I.pp_print_ident false) main_name))


(* Reduce set of nodes to cone of influence of properties of main node *)
let reduce_to_props_coi nodes main_name = 

    (* Get properties of main node *)
    let { props } = node_of_name main_name nodes in

    (* Reduce to cone of influence of all properties *)
    reduce_to_coi nodes main_name props

(* 
   Local Variables:
   compile-command: "make -k -C .."
   indent-tabs-mode: nil
   End: 
*)
  <|MERGE_RESOLUTION|>--- conflicted
+++ resolved
@@ -253,14 +253,9 @@
       (E.pp_print_lustre_expr safe) act_expr
       (I.pp_print_ident safe) node
       (pp_print_list (E.pp_print_lustre_var safe) ",@ ") in_vars
-<<<<<<< HEAD
-      (pp_print_list (E.pp_print_lustre_expr safe) ",@ ") init_exprs
-
-=======
       (pp_print_list (E.pp_print_lustre_expr safe) ",@ ") 
       (init_exprs @ (List.map (fun _ -> E.t_true) observer_vars))
           
->>>>>>> 4bb8f85d
 
 (* Pretty-print an assertion *)
 let pp_print_assert safe ppf expr = 
@@ -414,21 +409,14 @@
        in [dep] depend on *)
     | (state_var, dep) :: tl -> 
 
-<<<<<<< HEAD
-=======
 (*
->>>>>>> 4bb8f85d
       debug lustreNode
         "@[<v>node_var_dependencies %a @[<h>(%a)@]@,%a@]@."
         StateVar.pp_print_state_var state_var
         (pp_print_list StateVar.pp_print_state_var "@ ") dep 
         (pp_print_list (pp_print_node false) "@,") nodes
       in
-<<<<<<< HEAD
-
-=======
 *)
->>>>>>> 4bb8f85d
 
       if 
 
@@ -973,11 +961,7 @@
               (E.state_vars_of_expr act_cond)
 
               (* Input and output variables are always stateful *)
-<<<<<<< HEAD
-              (rets @ args))))
-=======
               (rets @ obs @ args))))
->>>>>>> 4bb8f85d
       stateful_vars
       calls
   in
