--- conflicted
+++ resolved
@@ -1362,18 +1362,8 @@
 
         with Not_found -> 
 
-<<<<<<< HEAD
-          (* Fail *)
-          raise 
-            (Failure 
-               (Format.asprintf 
-                  "Node %a not defined or forward referenced in %a" 
-                  (I.pp_print_ident false) ident
-                  A.pp_print_position pos))
-=======
           (* Forward referenced node *)
           raise (Forward_reference (ident, pos))
->>>>>>> d8abc9c8
 
       in
 
@@ -3624,27 +3614,8 @@
           outputs, 
           locals, 
           equations, 
-<<<<<<< HEAD
           contract)) :: decls ->
 
-      (* Add declarations to global context *)
-      let node_context = 
-        parse_node_signature
-          node_ident
-          global_context 
-          inputs 
-          outputs
-          locals
-          equations 
-          contract
-      in
-=======
-          contract)) as decl :: decls ->
-(*
-      (* Output node declaration *)
-      Format.printf "-- %a@." A.pp_print_declaration decl;
-  *)    
-      
       (try 
 
         (* Add declarations to global context *)
@@ -3697,7 +3668,6 @@
                   (I.pp_print_ident false) ident
                   A.pp_print_position pos)))
 
->>>>>>> d8abc9c8
 
 
     (* Node declaration without parameters *)
