--- conflicted
+++ resolved
@@ -41,7 +41,7 @@
     index that is set to a unique term for the instance of the
     transition system the array occurs in.
 
-    @author Christoph Sticksels
+    @author Christoph Sticksel
     @author Adrien Champion
 *)
 
@@ -453,10 +453,10 @@
 val all_props_proved : t -> bool
 
 (** Add an invariant to the transition system *)
-val add_invariant : t -> Term.t -> unit
+val add_invariant : t -> Term.t -> Certificate.t -> unit
 
 (** Add an invariant to the transition system *)
-val add_scoped_invariant : t -> string list -> Term.t -> unit
+val add_scoped_invariant : t -> string list -> Term.t -> Certificate.t -> unit
 
 (** Instantiate invariants and valid properties to the bound *)
 val invars_of_bound : ?one_state_only:bool -> t -> Numeral.t -> Term.t list
@@ -480,6 +480,12 @@
 val instantiate_term_all_levels:
   t -> Numeral.t -> Scope.t -> Term.t -> (t * Term.t list) * ((t * Term.t list) list)
 
+
+(** Same as above but with certificates *)
+val instantiate_term_cert_all_levels: t -> Numeral.t -> Scope.t ->
+  Term.t * Certificate.t ->
+  (t * (Term.t * Certificate.t) list) *
+  (t * (Term.t * Certificate.t) list) list
 
 
 (*
@@ -726,20 +732,12 @@
 
   t
 
-<<<<<<< HEAD
 (** Add entry for new system instantiation to the transition
     system. [add_caller callee caller var_map guard] *)
 val add_caller : t -> t ->
   (StateVar.t * StateVar.t) list * (Term.t -> Term.t) -> unit
-=======
-(** Add entry for new system instantiation to the transition system *)
-val add_caller :
-  t -> t ->
-  (StateVar.t * StateVar.t) list * (Term.t -> Term.t) ->
-  unit
 
 val get_callers : t -> t list
->>>>>>> 7cb88786
 
 (** Pretty-print a predicate definition *)
 val pp_print_uf_def : Format.formatter -> pred_def -> unit
@@ -759,16 +757,14 @@
 val instantiate_term_all_levels: t -> Term.t ->
   (t * Term.t list) * (t * Term.t list) list
 
-<<<<<<< HEAD
 (** Same as above but with certificates *)
 val instantiate_term_cert_all_levels: t -> Term.t * Certificate.t ->
   (t * (Term.t * Certificate.t) list) *
   (t * (Term.t * Certificate.t) list) list
-=======
+
 (** Instantiates a term for the top system by going up the system
     hierarchy, for all instantiations of the input system. *)
 val instantiate_term_top: t -> t -> Term.t -> Term.t list
->>>>>>> 7cb88786
 
 (** Number of times this system is instantiated in other systems. *)
 val instantiation_count: t -> int
@@ -823,7 +819,6 @@
 (** Return the source used to produce the transition system *)
 val get_source : t -> source
 
-<<<<<<< HEAD
 (** Return the Luste nodes before slicing *)
 val get_original_lustre_nodes : t -> LustreNode.t list
 
@@ -833,34 +828,29 @@
 (** Return the scope of the transition system *)
 val get_scope : t -> string list
 
-=======
->>>>>>> 7cb88786
 (** Finds the subsystem of [t] corresponding to [scope]. *)
 val subsystem_of_scope : t -> string list -> t
 
 (** Returns the source name of the transition system. *)
 val get_source_name : t -> string
 
-<<<<<<< HEAD
 (** Declares constants of the transition system. *)
 val declare_consts : t -> (UfSymbol.t -> unit) -> unit
 
 (** Declares variables of the transition system between two offsets. *)
 val declare_vars_of_bounds_no_init :
   t -> (UfSymbol.t -> unit) -> Numeral.t -> Numeral.t -> unit
-=======
+
 (** Returns the variables of the transition system between two
     bounds. *)
 val vars_of_bounds :
   t -> Numeral.t -> Numeral.t ->
   Var.t list
->>>>>>> 7cb88786
 
 (* Base *)
 (** The init flag of a transition system, as a [Var]. *)
 val init_flag_of_trans_sys : t -> Numeral.t -> Var.t
 
-<<<<<<< HEAD
 (** Instantiate the transition relation constraint to the bound.  The
     bound given is the bound of the state after the transition *)
 val trans_of_bound : t -> Numeral.t -> Term.t
@@ -868,8 +858,6 @@
 (** Builds a call to the initial function on state [k]. *)
 val init_fun_of : t -> Numeral.t -> Term.t
   
-=======
->>>>>>> 7cb88786
 (** Builds a call to the transition relation function linking state
     [k] and [k']. *)
 val trans_fun_of : t -> Numeral.t -> Numeral.t -> Term.t
@@ -908,7 +896,6 @@
 (** Return [true] if the uninterpreted symbol is an initial state constraint *)
 val is_init_uf_def : t -> UfSymbol.t -> bool
 
-<<<<<<< HEAD
 (** Add an invariant to the transition system *)
 val add_invariant : t -> Term.t -> Certificate.t -> unit
 
@@ -922,8 +909,6 @@
 val get_real_properties :
   t -> (string * TermLib.prop_source * Term.t * prop_status) list
 
-=======
->>>>>>> 7cb88786
 (** Return current status of all properties *)
 val get_prop_status_all : t -> (string * prop_status) list
 
@@ -933,12 +918,7 @@
 (** Mark current status of property *)
 val set_prop_status : t -> string -> prop_status -> unit
 
-(** Mark property as invariant *)
-<<<<<<< HEAD
 val set_prop_invariant : t -> string -> Certificate.t -> unit 
-=======
-val set_prop_invariant : t -> string -> Term.t list
->>>>>>> 7cb88786
 
 (** Mark property as false *)
 val set_prop_false : t -> string -> (StateVar.t * Model.term_or_lambda list) list -> unit 
@@ -978,7 +958,6 @@
 (** Return true if the property is proved not invariant *)
 val is_disproved : t -> string -> bool 
 
-<<<<<<< HEAD
 (** Return true if the property is a candidate invariant *)
 val is_candidate : t -> string -> bool 
 
@@ -992,17 +971,12 @@
 (** Return candidate invariants that have not been proved or disproved yet *)
 val get_unknown_candidates : t -> Term.t list
 
-(** Return true if all properties are either valid or invalid *)
-val all_props_proved : t -> bool
-=======
 (** Return true if all properties are valid *)
 val all_props_actually_proved : t -> bool
->>>>>>> 7cb88786
 
 (** Apply [f] to all uninterpreted function symbols of the transition
     system *)
 val iter_state_var_declarations : t -> (UfSymbol.t -> unit) -> unit 
-<<<<<<< HEAD
   
 (* (\** Apply [f] to all function definitions of the transition system *\) *)
 (* val iter_uf_definitions : t -> (UfSymbol.t -> Var.t list -> Term.t -> unit) -> unit *)
@@ -1019,14 +993,6 @@
 
 val exists_eval_on_path :
   pred_def list -> (Eval.value -> bool) -> Term.t -> Model.path -> bool
-=======
-
-val exists_eval_on_path :
-  pred_def list ->
-  (Eval.value -> bool) ->
-  Term.t ->
-  Model.path -> bool
-
 
 
 (** {1 Abstraction} *)
@@ -1443,7 +1409,6 @@
 *)
 
 *)
->>>>>>> 7cb88786
 
 
 (* 
