--- conflicted
+++ resolved
@@ -1363,13 +1363,9 @@
   | F_pt ->
     Format.fprintf !log_ppf "%a@." Pretty.print_line ()
   | F_xml ->
-<<<<<<< HEAD
-    Format.fprintf !log_ppf "</PostAnalysisEnd>@.@."
+    Format.fprintf !log_ppf "<PostAnalysisEnd/>@.@."
   | F_json ->
     Format.fprintf !log_ppf ",@.{\"objectType\" : \"postAnalysisEnd\"}@."
-=======
-    Format.fprintf !log_ppf "<PostAnalysisEnd/>@.@."
->>>>>>> 326ec3bd
   | F_relay -> failwith "can only be called by supervisor"
 
 (* Terminate log output *)
