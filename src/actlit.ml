(* This file is part of the Kind 2 model checker.

   Copyright (c) 2015 by the Board of Trustees of the University of Iowa

   Licensed under the Apache License, Version 2.0 (the "License"); you
   may not use this file except in compliance with the License.  You
   may obtain a copy of the License at

   http://www.apache.org/licenses/LICENSE-2.0 

   Unless required by applicable law or agreed to in writing, software
   distributed under the License is distributed on an "AS IS" BASIS,
   WITHOUT WARRANTIES OR CONDITIONS OF ANY KIND, either express or
   implied. See the License for the specific language governing
   permissions and limitations under the License. 

*)

open Lib

(* Translates the hash of a term into a string .*)
let string_of_term term = string_of_int (Term.tag term)

(* Returns an actlit built from a string. Beware of name
   collisions. *)
let actlit_of_string string =
  UfSymbol.mk_uf_symbol string [] (Type.mk_bool ())

(* Creates a positive actlit as a UF. *)
let generate_actlit term =
<<<<<<< HEAD
  String.concat "" [ "%actlit_" ; string_of_term term ]
=======
  String.concat "_" [ "actlit" ; string_of_term term ]
>>>>>>> 7cb88786
  |> actlit_of_string

(* Creates a negative actlit as a UF. *)
let generate_negative_actlit term =
<<<<<<< HEAD
  String.concat "" [ "%actlit_negative_" ; string_of_term term ]
=======
  String.concat "_" [ "actlit" ; "negative" ; string_of_term term ]
>>>>>>> 7cb88786
  |> actlit_of_string

let i = ref 0

(* Creates a fresh actlit as a bool UF constant. *)
let fresh_actlit () =
  let string =
    String.concat
      "_" [ "%fresh" ; "actlit"; string_of_int !i ]
  in
  i := !i + 1 ;
  actlit_of_string string

(** Returns the number of fresh actlits created this far. *)
let fresh_actlit_count () = !i

(** Resets the internal counter for fresh actlits.

    /!\ Dangerous, use only if all solvers do use any of the old actlits or
        will not use any of the new ones. *)
let reset_fresh_actlit_count () = i := 0

(* Returns the term corresponding to the input actlit. *)
let term_of_actlit actlit = Term.mk_uf actlit []

(* 
   Local Variables:
   compile-command: "make -C .. -k"
   tuareg-interactive-program: "./kind2.top -I ./_build -I ./_build/SExpr"
   indent-tabs-mode: nil
   End: 
*)
<|MERGE_RESOLUTION|>--- conflicted
+++ resolved
@@ -28,20 +28,12 @@
 
 (* Creates a positive actlit as a UF. *)
 let generate_actlit term =
-<<<<<<< HEAD
-  String.concat "" [ "%actlit_" ; string_of_term term ]
-=======
   String.concat "_" [ "actlit" ; string_of_term term ]
->>>>>>> 7cb88786
   |> actlit_of_string
 
 (* Creates a negative actlit as a UF. *)
 let generate_negative_actlit term =
-<<<<<<< HEAD
-  String.concat "" [ "%actlit_negative_" ; string_of_term term ]
-=======
   String.concat "_" [ "actlit" ; "negative" ; string_of_term term ]
->>>>>>> 7cb88786
   |> actlit_of_string
 
 let i = ref 0
