--- conflicted
+++ resolved
@@ -118,44 +118,40 @@
         (* Variable must to have a definition? *)
         SVS.mem state_var sig_vars
 
-      then 
-
-        (
-
-          (* Equation for initial constraint on variable *)
-          let init_def = 
-            Term.mk_eq 
-              [E.base_term_of_state_var TransSys.init_base state_var; 
-               E.base_term_of_expr TransSys.init_base expr_init] 
-          in
-
-          (* Equation for transition relation on variable *)
-          let trans_def = 
-            Term.mk_eq 
-              [E.cur_term_of_state_var TransSys.trans_base state_var; 
-               E.cur_term_of_expr TransSys.trans_base expr_step] 
-          in
-
-          (* Add terms of equation *)
-          (init_def :: init, trans_def :: trans))
-
-      else
-
-        (
-
-          (* Define variable with a let *)
-          let init' =
-            Term.mk_let 
-              [(E.base_var_of_state_var TransSys.init_base state_var, 
-                E.base_term_of_expr TransSys.init_base expr_init)] 
-              (Term.mk_and init) 
-          in
-
-          (* Define variable with a let *)
-          let trans' = 
-            Term.mk_let
-              ((E.cur_var_of_state_var TransSys.trans_base state_var, 
-                E.cur_term_of_expr TransSys.trans_base expr_step) ::
+      then (
+
+        (* Equation for initial constraint on variable *)
+        let init_def = 
+          Term.mk_eq 
+            [E.base_term_of_state_var TransSys.init_base state_var; 
+             E.base_term_of_expr TransSys.init_base expr_init] 
+        in
+
+        (* Equation for transition relation on variable *)
+        let trans_def = 
+          Term.mk_eq 
+            [E.cur_term_of_state_var TransSys.trans_base state_var; 
+             E.cur_term_of_expr TransSys.trans_base expr_step] 
+        in
+
+        (* Add terms of equation *)
+        (init_def :: init, trans_def :: trans)
+
+      ) else (
+
+        (* Define variable with a let *)
+        let init' =
+          Term.mk_let 
+            [(E.base_var_of_state_var TransSys.init_base state_var, 
+              E.base_term_of_expr TransSys.init_base expr_init)] 
+            (Term.mk_and init) 
+        in
+
+        (* Define variable with a let *)
+        let trans' = 
+          Term.mk_let
+            ((E.cur_var_of_state_var TransSys.trans_base state_var, 
+              E.cur_term_of_expr TransSys.trans_base expr_step) ::
 
                if 
                  (* Does state variable occur under a pre? *)
@@ -172,11 +168,13 @@
                      E.pre_term_of_expr TransSys.trans_base expr_step)])
                else 
                  [])
-              (Term.mk_and trans)
-          in
-
-          (* Start with singleton lists of let-bound terms *)
-          ([init'], [trans']))
+            (Term.mk_and trans)
+        in
+
+        (* Start with singleton lists of let-bound terms *)
+        ([init'], [trans'])
+
+      )
 
     in
     
@@ -243,9 +241,9 @@
    The transition relation of the called node is a conjunction of
    formulas representing the following facts:
 
-   - the ticked flag is true in the next state if it has been true in
-     the previous instant, or if if to the activation condition is
-     true,
+   - the ticked flag is true in the current state if it has been true
+     in the previous instant, or if the activation condition was true
+     in the previous state.,
 
    - the shadow input variables in the next state take the values of
      the actual input variables if the activation condition is true,
@@ -263,9 +261,9 @@
      condition is true and the ticked flag is true in the previous
      step.
 
-*)
+ *)
 let rec definitions_of_node_calls 
-    mk_ticked_state_var
+    mk_first_tick_state_var
     (mk_new_state_var : ?for_inv_gen:bool -> ?is_const:bool -> Type.t -> StateVar.t)
     node_equations
     node_defs
@@ -430,49 +428,6 @@
       (* Predicate for initial state constraint *)
       let trans_uf_symbol = TransSys.trans_uf_symbol trans_sys in
 
-<<<<<<< HEAD
-      (* Initial state value of the trans sys init flag. *)
-      let init_flag_init =
-        TransSys.init_flag_var TransSys.init_base
-        |> Term.mk_var
-      in
-
-      (* Step state value of the init flag in the current state. *)
-      let init_flag_trans =
-        TransSys.init_flag_var TransSys.trans_base
-        |> Term.mk_var
-      in
-
-      (* Step state value of the init flag in the current state. *)
-      let init_flag_trans_pre =
-        TransSys.init_flag_var
-          Numeral.(pred TransSys.trans_base)
-        |> Term.mk_var
-      in
-
-      (* Initial state value of activation condition *)
-      let act_cond_init = 
-        E.base_term_of_expr TransSys.init_base act_cond.E.expr_init 
-      in 
-
-      (* Step state value of activation condition *)
-      let act_cond_trans = 
-        E.cur_term_of_expr TransSys.trans_base act_cond.E.expr_step 
-      in 
-
-      (* Previous step state value of activation condition *)
-      let act_cond_trans_pre =
-        (* E.pre_term_of_expr TransSys.trans_base act_cond.E.expr_step *)
-        Term.mk_or
-          [ Term.mk_and [ init_flag_trans_pre ; act_cond_init ] ;
-            Term.mk_and
-              [ Term.mk_not init_flag_trans_pre ;
-                E.pre_term_of_expr
-                  TransSys.trans_base act_cond.E.expr_step ] ]
-      in
-
-=======
->>>>>>> cb63e3e4
       (* Variables capturing the output of the node in the initial
          state *)
       let output_terms_init = 
@@ -650,8 +605,7 @@
         trans_call_act_cond, 
         lifted_props'',
         state_var_map,
-        guard_formula_init,
-        guard_formula_trans = 
+        guard_formula = 
 
         match act_cond with 
 
@@ -659,6 +613,22 @@
           | None ->
 
             (
+
+              (* Init flag in the initial state. *)
+              let init_flag_init =
+                TransSys.init_flag_var TransSys.init_base |> Term.mk_var
+              in
+
+              (* Init flag in the current state. *)
+              let init_flag_trans =
+                TransSys.init_flag_var TransSys.trans_base |> Term.mk_var
+              in
+
+              (* Init flag in the previous state. *)
+              let init_flag_trans_pre =
+                TransSys.init_flag_var Numeral.(pred TransSys.trans_base)
+                |>  Term.mk_var
+              in
 
               (* Initial state values of default values *)
               let init_terms_init = 
@@ -698,9 +668,9 @@
               in
 
               (* Arguments for node call in initial state *)
-              let init_call_args = 
-                [ TransSys.init_flag_var TransSys.init_base
-                  |> Term.mk_var ] @
+              let init_call_args =
+                (* Init flag. *)
+                [ init_flag_init ] @
 
                 (* Current state input variables *)
                 input_terms_init @ 
@@ -717,9 +687,9 @@
               in
 
               (* Arguments for node call in transition relation *)
-              let trans_call_args = 
-                [ TransSys.init_flag_var TransSys.trans_base
-                  |> Term.mk_var ] @
+              let trans_call_args =
+                (* Current state init flag. *)
+                [ init_flag_trans ] @
 
                 (* Current state input variables *)
                 input_terms_trans @ 
@@ -733,8 +703,8 @@
                 (* Current state local variables *)
                 call_local_vars_trans @
 
-                [ TransSys.init_flag_var Numeral.(pred TransSys.trans_base)
-                  |> Term.mk_var ] @
+                (* Previous state init flag. *)
+                [ init_flag_trans_pre ] @
 
                 (* Previous state input variables *)
                 input_terms_trans_pre @
@@ -760,17 +730,18 @@
                 Term.mk_uf trans_uf_symbol trans_call_args 
               in
 
-              (* Add input variables to map *)
-              let state_var_map = 
-                List.fold_left2
-                  (fun accum sv1 sv2 -> (sv1, sv2) :: accum)
-                  state_var_map
-                  inputs
-                  input_vars
+              (* Building the rest of the state var map. *)
+              let state_var_map =
+                (* Init flag formal parameter of the subnode is mapped
+                   to the init flag of the caller. *)
+                (TransSys.init_flag_svar, TransSys.init_flag_svar)
+                (* Add input variables to map *)
+                :: List.fold_left2
+                     (fun accum sv1 sv2 -> (sv1, sv2) :: accum)
+                     state_var_map
+                     inputs
+                     input_vars
               in
-
-              (* No guards needed without activation condition *)
-              let id = function t -> t in
 
               (* Return predicates unguarded *)
               local_vars', 
@@ -778,13 +749,13 @@
               trans_call, 
               lifted_props @ lifted_props',
               state_var_map,
-              id,
-              id
-
+              identity
 
             )
 
           | Some act_cond_state_var ->
+
+
 
             (* Initial state value of activation condition *)
             let act_cond_init = 
@@ -801,25 +772,25 @@
               E.pre_term_of_state_var TransSys.trans_base act_cond_state_var 
             in
 
-            (* Create fresh state variable for node call *)
-            let ticked_state_var = mk_ticked_state_var () in
-
-            (* State variable to mark if clock has ever ticked in the
-               initial state *)
-            let ticked_init =
-              E.base_term_of_state_var TransSys.init_base ticked_state_var 
+            (* [change] Create fresh state first_tick variable for node call *)
+            let first_tick_state_var = mk_first_tick_state_var () in
+
+            (* [change] State variable to mark if clock has ever
+               ticked in the initial state *)
+            let first_tick_init =
+              E.base_term_of_state_var TransSys.init_base first_tick_state_var 
             in
 
-            (* State variable to mark if clock has ever ticked in the
-               current state *)
-            let ticked_trans =
-              E.cur_term_of_state_var TransSys.trans_base ticked_state_var 
+            (* [change] State variable to mark if clock has ever
+               ticked in the current state *)
+            let first_tick_trans =
+              E.cur_term_of_state_var TransSys.trans_base first_tick_state_var 
             in
 
-            (* State variable to mark if clock has ever ticked in the
-               previous state *)
-            let ticked_trans_pre =
-              E.pre_term_of_state_var TransSys.trans_base ticked_state_var 
+            (* [change] State variable to mark if clock has ever
+               ticked in the previous state *)
+            let first_tick_trans_pre =
+              E.pre_term_of_state_var TransSys.trans_base first_tick_state_var 
             in
 
             (* Create shadow variable for each non-constant input *)
@@ -852,14 +823,25 @@
                   (* Skip over constant inputs *)
                   if StateVar.is_const sv then
 
-                    (local_vars'',
-                     sv :: input_shadow_vars,
-                     E.base_term_of_state_var TransSys.init_base sv :: input_shadow_terms_init,
-                     E.cur_term_of_state_var TransSys.trans_base sv :: input_shadow_terms_trans,
-                     input_shadow_terms_trans_pre,
-                     propagate_inputs,
-                     propagate_inputs_init,
-                     interpolate_inputs)
+                    ( local_vars'',
+                     
+                      sv :: input_shadow_vars,
+                      
+                      E.base_term_of_state_var
+                        TransSys.init_base sv
+                      :: input_shadow_terms_init,
+                      
+                      E.cur_term_of_state_var
+                        TransSys.trans_base sv
+                      :: input_shadow_terms_trans,
+                      
+                      input_shadow_terms_trans_pre,
+                      
+                      propagate_inputs,
+                      
+                      propagate_inputs_init,
+                      
+                      interpolate_inputs )
 
                   else
 
@@ -920,17 +902,11 @@
 
             in
 
-<<<<<<< HEAD
-            (* Arguments for node call in initial state *)
-            let init_call_args = 
-              [ init_flag_init ] @
-=======
             (* Arguments for node call in initial state constraint
                with state variables at init. *)
-            let init_call_init_args = 
-              [ TransSys.init_flag_var TransSys.init_base
-                |> Term.mk_var ] @
->>>>>>> cb63e3e4
+            let init_call_init_args =
+              (* [change] Actual parameter for the init flag of the node. *)
+              [ first_tick_init ] @
 
               (* Current state input variables *)
               input_shadow_terms_init @
@@ -948,9 +924,9 @@
 
             (* Arguments for node call in initial state constraint
                with state variables at next trans *)
-            let init_call_trans_args = 
-              [ TransSys.init_flag_var TransSys.trans_base
-                |> Term.mk_var ] @
+            let init_call_trans_args =
+              (* [change] Actual parameter for the init flag of the node. *)
+              [ first_tick_trans ] @
 
               (* Current state input variables *)
               input_shadow_terms_trans @
@@ -977,8 +953,10 @@
             in
 
             (* Arguments for node call in transition relation *)
-            let trans_call_args = 
-              [ init_flag_trans ] @
+            let trans_call_args =
+              (* [change] Actual parameter for the init flag of the node
+                 (current state). *)
+              [ first_tick_trans ] @
 
               (* Current state input variables *)
               input_shadow_terms_trans @ 
@@ -992,7 +970,9 @@
               (* Current state local variables *)
               call_local_vars_trans @
 
-              [ init_flag_trans_pre ] @
+              (* [change] Actual parameter for the init flag of the node
+                 (previous state). *)
+              [ first_tick_trans_pre ] @
 
               (* Previous state input variables *)
               input_shadow_terms_trans_pre @
@@ -1009,271 +989,7 @@
             in
 
             (* Constraint for node call in transition relation *)
-<<<<<<< HEAD
-            let trans_call = 
-              Term.mk_uf trans_uf_symbol trans_call_args 
-            in
-
-            (* Add input variables to map *)
-            let state_var_map = 
-              List.fold_left2
-                (fun accum sv1 sv2 -> (sv1, sv2) :: accum)
-                state_var_map
-                inputs
-                input_vars
-            in
-
-            (* No guards needed without activation condition *)
-            let id = function t -> t in
-
-            (* Return predicates unguarded *)
-            local_vars', 
-            init_call, 
-            trans_call, 
-            lifted_props @ lifted_props',
-            state_var_map,
-            id,
-            id
-
-
-          )
-
-        else
-
-          (* Create fresh state variable for node call *)
-          let ticked_state_var = mk_ticked_state_var () in
-
-          (* State variable to mark if clock has ever ticked in the
-             initial state *)
-          let ticked_init =
-            E.base_term_of_state_var TransSys.init_base ticked_state_var 
-          in
-
-          (* State variable to mark if clock has ever ticked in the
-             past. Changes to true the state AFTER the first clock
-             tick. *)
-          let ticked_trans =
-            E.cur_term_of_state_var TransSys.trans_base ticked_state_var 
-          in
-
-          (* State variable to mark if clock has ever ticked in the
-             previous state *)
-          let ticked_trans_pre =
-            E.pre_term_of_state_var TransSys.trans_base ticked_state_var 
-          in
-
-          (* Create shadow variable for each non-constant input *)
-          let 
-
-            (* Add shadow state variable to local variables, return
-               term at previous instant, equation with corresponding
-               inputs, and equation with previous state value *)
-            (local_vars'',
-             input_shadow_vars,
-             input_shadow_terms_init, 
-             input_shadow_terms_trans,
-             input_shadow_terms_trans_pre, 
-             propagate_inputs, 
-             propagate_inputs_init, 
-             interpolate_inputs) =
-
-            List.fold_right
-              (fun
-                sv
-                ((local_vars'',
-                  input_shadow_vars,
-                  input_shadow_terms_init, 
-                  input_shadow_terms_trans,
-                  input_shadow_terms_trans_pre, 
-                  propagate_inputs, 
-                  propagate_inputs_init, 
-                  interpolate_inputs) as accum) -> 
-
-                (* Skip over constant inputs *)
-                if StateVar.is_const sv then
-
-                  (local_vars'',
-                   sv :: input_shadow_vars,
-                   E.base_term_of_state_var TransSys.init_base sv :: input_shadow_terms_init,
-                   E.cur_term_of_state_var TransSys.trans_base sv :: input_shadow_terms_trans,
-                   input_shadow_terms_trans_pre,
-                   propagate_inputs,
-                   propagate_inputs_init,
-                   interpolate_inputs)
-
-                else
-
-                  (* Create fresh shadow variable for input *)
-                  let sv' = 
-                    mk_new_state_var
-                      ~for_inv_gen:true
-                      (StateVar.type_of_state_var sv) 
-                  in
-
-                  (* Do not use shadowed state variable in invariant
-                     generation *)
-                  StateVar.set_for_inv_gen false sv;
-
-                  (* State variable is locally created *)
-                  E.set_state_var_source sv' E.Abstract;
-
-                  (* Shadow variable at init. *)
-                  let ti = E.base_term_of_state_var TransSys.init_base sv' in
-
-                  (* Shadow variable at current instant *)
-                  let t = E.cur_term_of_state_var TransSys.trans_base sv' in 
-                  (* Shadow variable at previous instant *)
-                  let tp = E.pre_term_of_state_var TransSys.trans_base sv' in
-
-                  (* Shadow variable takes value of input *)
-                  let p = 
-                    Term.mk_eq
-                      [E.cur_term_of_state_var TransSys.trans_base sv'; 
-                       E.cur_term_of_state_var TransSys.trans_base sv]
-                  in
-
-                  (* Shadow variable takes value of input *)
-                  let p_i = 
-                    Term.mk_eq
-                      [E.base_term_of_state_var TransSys.init_base sv'; 
-                       E.base_term_of_state_var TransSys.init_base sv]
-                  in
-
-                  (* Shadow variable takes its previous value *)
-                  let i = 
-                    Term.mk_eq
-                      [E.cur_term_of_state_var TransSys.trans_base sv'; 
-                       E.pre_term_of_state_var TransSys.trans_base sv']
-                  in
-
-                  (* Add shadow variable and equations to accumulator *)
-                  (sv' :: local_vars'',
-                   sv' :: input_shadow_vars,
-                   ti :: input_shadow_terms_init,
-                   t :: input_shadow_terms_trans,
-                   tp :: input_shadow_terms_trans_pre,
-                   p :: propagate_inputs, 
-                   p_i :: propagate_inputs_init, 
-                   i :: interpolate_inputs))
-              input_vars
-              (local_vars', [], [], [], [], [], [], [])
-
-          in
-
-          (* Init flag for trans call. *)
-          let cond_act_init_flag_trans =
-            Term.mk_and
-              [ act_cond_trans ;
-                Term.mk_not ticked_trans ]
-          in
-
-          (* Init flag in the previous state for trans call. *)
-          let cond_act_init_flag_trans_pre =
-            Term.mk_and
-              [ act_cond_trans_pre ;
-                Term.mk_not ticked_trans_pre ]
-          in
-
-          (* Init flag for the init call. *)
-          let cond_act_init_flag_init =
-            act_cond_init
-            (* cond_act_init_flag_trans_pre *)
-          in
-
-          (* Arguments for node call in initial state constraint
-             with state variables at init. *)
-          let init_call_init_args = 
-            [ cond_act_init_flag_init ] @
-
-            (* Current state input variables *)
-            input_shadow_terms_init @
-
-            (* Current state output variables *)
-            output_terms_init @ 
-
-            (* Current state output variables *)
-            observer_terms_init @ 
-
-            (* Current state local variables *)
-            call_local_vars_init
-
-          in
-
-          (* Arguments for node call in initial state constraint
-             with state variables at next trans *)
-          let init_call_trans_args =
-            (* Init flag for condact. *)
-            [ cond_act_init_flag_trans ] @
-
-            (* Current state input variables *)
-            input_shadow_terms_trans @
-
-            (* Current state output variables *)
-            output_terms_trans @
-
-            (* Current state output variables *)
-            observer_terms_trans @ 
-
-            (* Current state local variables *)
-            call_local_vars_trans 
-
-          in
-
-          (* Constraint for node call in initial state *)
-          let init_call_init =
-            Term.mk_uf init_uf_symbol init_call_init_args
-          in
-
-          (* Constraint for node call in trans *)
-          let init_call_trans =
-            Term.mk_uf init_uf_symbol init_call_trans_args 
-          in
-
-          (* Arguments for node call in transition relation *)
-          let trans_call_args = 
-            (* [ TransSys.init_flag_var TransSys.trans_base *)
-            (*   |> Term.mk_var ] @ *)
-            [ cond_act_init_flag_trans ] @
-
-            (* Current state input variables *)
-            input_shadow_terms_trans @ 
-
-            (* Current state output variables *)
-            output_terms_trans @ 
-
-            (* Current state output variables *)
-            observer_terms_trans @ 
-
-            (* Current state local variables *)
-            call_local_vars_trans @
-
-            (* [ TransSys.init_flag_var *)
-            (*     Numeral.(pred TransSys.trans_base) *)
-            (*   |> Term.mk_var ] @ *)
-
-            [ cond_act_init_flag_trans_pre ] @
-
-            (* Previous state input variables *)
-            input_shadow_terms_trans_pre @
-
-            (* Previous state output variables *)
-            output_terms_trans_pre @
-
-            (* Previous state output variables *)
-            observer_terms_trans_pre @
-
-            (* Previous state local variables *)
-            call_local_vars_trans_pre  
-
-          in
-
-          (* Constraint for node call in transition relation *)
-          let trans_call =
-            Term.mk_uf trans_uf_symbol trans_call_args
-          in
-=======
             let trans_call = Term.mk_uf trans_uf_symbol trans_call_args in
->>>>>>> cb63e3e4
 
 (*
           debug lustreTransSys
@@ -1289,131 +1005,29 @@
           in
 *)
 
-            (* Add input variables to map *)
-            let state_var_map = 
-              List.fold_left2
-                (fun accum sv1 sv2 -> (sv1, sv2) :: accum)
-                state_var_map
-                inputs
-                input_shadow_vars
+            (* Building the rest of the state var map. *)
+            let state_var_map =
+              (* The init flag formal parameter is mapped to the
+                 [first_tick] state variable defined by the caller. *)
+              (TransSys.init_flag_svar,
+               first_tick_state_var)
+              (* Add input variables to map *)
+              :: List.fold_left2
+                   (fun accum sv1 sv2 -> (sv1, sv2) :: accum)
+                   state_var_map
+                   inputs
+                   input_shadow_vars
             in
 
             (* Guard formula with activation condition *)
-            let guard_formula_init = 
+            let guard_formula = 
               function t ->  
                 Term.mk_implies [act_cond_init; t]
             in
 
-            (* Guard formula with activation condition *)
-            let guard_formula_trans = 
-              function t ->
-                (* Hi, this is your good friend
-                   Adrien-from-the-past. Haven't slept much so I might
-                   do things stupidier than usual. I'm hacking this
-                   thing, the previous version is: *)
-                (* Term.mk_implies [act_cond_trans; t] *)
-
-                (* Now here is how I mess up everything. *)
-                Term.mk_implies [
-                  Term.mk_and
-<<<<<<< HEAD
-                    (List.fold_left2 
-                       (fun accum state_var { E.expr_init } ->
-                          Term.mk_eq 
-                            [E.base_term_of_state_var
-                               TransSys.init_base
-                               state_var; 
-                             E.base_term_of_expr
-                               TransSys.init_base
-                               expr_init] :: 
-                          accum)
-                       []
-                       (output_vars @ observer_vars)
-                       (init_exprs @ 
-                        (List.map (fun _ -> E.t_true) observer_vars)))]
-
-             ],
-
-           (* Transition relation *)
-           Term.mk_and
-
-             [
-
-               (* State variable is false if the clock has not ticked before *)
-               Term.mk_eq
-                 [ticked_trans;
-                  Term.mk_or [act_cond_trans_pre; ticked_trans_pre]];
-
-               (* Propagate input values to shadow variable on clock tick *)
-               Term.mk_implies
-                 [act_cond_trans; Term.mk_and propagate_inputs];
-
-               (* Interpolate input values in shadow variable between
-                  clock ticks *)
-               Term.mk_implies 
-                 [Term.mk_not act_cond_trans; Term.mk_and interpolate_inputs];
-
-               (* Transition relation with true activation condition
-                  on the first clock tick *)
-               Term.mk_implies
-                 [Term.mk_and 
-                    [act_cond_trans; Term.mk_not ticked_trans];
-                  init_call_trans];
-
-               (* Transition relation with true activation condition
-                  on following clock ticks *)
-               Term.mk_implies
-                 [Term.mk_and 
-                    [act_cond_trans; ticked_trans];
-                  trans_call];
-
-               (* Transition relation with false activation condition *)
-               Term.mk_implies 
-                 [Term.mk_not act_cond_trans;
-                  Term.mk_and 
-                    (List.fold_left
-                       (fun accum state_var ->
-                          Term.mk_eq 
-                            [E.cur_term_of_state_var
-                               TransSys.trans_base
-                               state_var; 
-                             E.pre_term_of_state_var
-                               TransSys.trans_base
-                               state_var] :: 
-                          accum)
-                       []
-                       (output_vars @ observer_vars @ call_local_vars))];
-
-             ],
-
-           lifted_props @ lifted_props',
-           state_var_map,
-           guard_formula_init,
-           guard_formula_trans)
-=======
-                    [ (* So first of all, I'm using act_cond@0. I hope
-                         you don't mind. Actually I know you do but let
-                         me go ahead and do it anyway. *)
-                      act_cond_trans_pre ;
-                      (* Now I'm really gonna piss you off. I need
-                         ticked@-1, so I take the version at 0 and
-                         negatively bump it. I can almost hear you
-                         cry. *)
-                      Term.bump_state
-                        Numeral.(~- one)
-                        ticked_trans_pre ] ;
-                  (* Well that's pretty much it. By the way you other
-                     good friend
-                     Adrien-from-the-future-for-me-but-present-for-you
-                     is totally not responsible for this. He would never
-                     do such a thing. *)
-                  t
-                ]
-            in
-
             (* Local variables extended by state variable indicating if
                node has ticked once *)
-            (ticked_state_var :: local_vars'',
+            (first_tick_state_var :: local_vars'',
 
              Term.mk_and
 
@@ -1421,7 +1035,7 @@
                [
 
                  (* Equation for ticked state variable *)
-                 Term.mk_eq [ticked_init; act_cond_init];
+                 Term.mk_eq [first_tick_init; Term.t_true];
 
                  (* Propagate input values to shadow variable on clock tick *)
                  Term.mk_implies 
@@ -1458,10 +1072,13 @@
 
                [
 
-                 (* State variable is false if the clock has not ticked before *)
+                 (* [change] State variable is false if the clock has
+                    not ticked before the current state. *)
                  Term.mk_eq 
-                   [ticked_trans;
-                    Term.mk_or [act_cond_trans; ticked_trans_pre]];
+                   [ first_tick_trans;
+                     Term.mk_and
+                       [ Term.mk_not act_cond_trans_pre ;
+                         first_tick_trans_pre ] ];
 
                  (* Propagate input values to shadow variable on clock tick *)
                  Term.mk_implies 
@@ -1475,47 +1092,45 @@
                  (* Transition relation with true activation condition
                     on the first clock tick *)
                  Term.mk_implies
-                   [Term.mk_and 
-                      [act_cond_trans; Term.mk_not ticked_trans_pre];
-                    init_call_trans];
+                   [ Term.mk_and 
+                       [ act_cond_trans ; first_tick_trans ] ;
+                     init_call_trans ];
 
                  (* Transition relation with true activation condition
                     on following clock ticks *)
                  Term.mk_implies
-                   [Term.mk_and 
-                      [act_cond_trans; ticked_trans_pre];
-                    trans_call];
+                   [ Term.mk_and
+                      [ act_cond_trans ; Term.mk_not first_tick_trans ];
+                    trans_call ];
 
                  (* Transition relation with false activation condition *)
                  Term.mk_implies 
-                   [Term.mk_not act_cond_trans;
-                    Term.mk_and 
-                      (List.fold_left
-                         (fun accum state_var ->
-                            Term.mk_eq 
-                              [E.cur_term_of_state_var
-                                 TransSys.trans_base 
-                                 state_var; 
-                               E.pre_term_of_state_var
-                                 TransSys.trans_base
-                                 state_var] :: 
-                            accum)
-                         []
-                         (output_vars @ observer_vars @ call_local_vars))];
+                   [ Term.mk_not act_cond_trans;
+                     Term.mk_and 
+                       (List.fold_left
+                          (fun accum state_var ->
+                           Term.mk_eq 
+                             [E.cur_term_of_state_var
+                                TransSys.trans_base 
+                                state_var; 
+                              E.pre_term_of_state_var
+                                TransSys.trans_base
+                                state_var] :: 
+                             accum)
+                          []
+                          (output_vars @ observer_vars @ call_local_vars)) ];
 
                ],
 
              lifted_props @ lifted_props',
              state_var_map,
-             guard_formula_init,
-             guard_formula_trans)
->>>>>>> cb63e3e4
+             guard_formula)
 
       in
 
       (* Continue with next node call *)
       definitions_of_node_calls 
-        mk_ticked_state_var
+        mk_first_tick_state_var
         mk_new_state_var
         node_equations
         node_defs
@@ -1525,7 +1140,7 @@
         (trans_call_act_cond :: trans) 
         lifted_props''
         ((node_name, 
-          (state_var_map, guard_formula_init, guard_formula_trans)) :: 
+          (state_var_map, guard_formula)) :: 
          state_var_maps)
         tl
 
@@ -1717,12 +1332,11 @@
     let scope = LustreIdent.index_of_ident node_name in
 
     (* Previous value of index of ticked flag for condact
-
        Keep in this function to reset index for each node *)
-    let ticked_state_var_index = ref Numeral.(- one) in
+    let first_tick_state_var_index = ref Numeral.(- one) in
 
     (* Create a fresh state variable to flag first tick of node *)
-    let mk_ticked_state_var () = 
+    let mk_first_tick_state_var () = 
 
       (* Create fresh state variable *)
       let state_var =
@@ -1731,9 +1345,9 @@
           ~is_const:false
           ~for_inv_gen:false
           (LustreIdent.index_of_ident node_name)
-          I.ticked_ident
+          I.first_tick_ident
           Type.t_bool
-          ticked_state_var_index
+          first_tick_state_var_index
       in
 
       (* State variable is abstract *)
@@ -1778,7 +1392,7 @@
         state_var_maps = 
 
       definitions_of_node_calls 
-        mk_ticked_state_var
+        mk_first_tick_state_var
         mk_new_state_var
         node_equations
         node_defs
@@ -1795,9 +1409,9 @@
     debug lustreTransSys
         "@[<hv>State variable maps:@,%a@]"
         (pp_print_list 
-           (fun ppf (n, (m, i, t)) ->
+           (fun ppf (n, (m, t)) ->
              Format.fprintf ppf
-               "* %a:@,%a@,init_guard: @[<hv>%a@]@,trans_guard: @[<hv>%a@]@,"
+               "* %a:@,%a@,guard_fun: @[<hv>%a@]@,"
                (I.pp_print_ident false) n
                (pp_print_list
                   (fun ppf (s, t) ->
@@ -1807,7 +1421,6 @@
                        StateVar.pp_print_state_var t)
                   "@,")
                m
-               Term.pp_print_term (i Term.t_true)
                Term.pp_print_term (t Term.t_true))
            ",@ ")
         state_var_maps
