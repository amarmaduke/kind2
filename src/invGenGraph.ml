(* This file is part of the Kind 2 model checker.

   Copyright (c) 2015 by the Board of Trustees of the University of Iowa

   Licensed under the Apache License, Version 2.0 (the "License"); you
   may not use this file except in compliance with the License.  You
   may obtain a copy of the License at

   http://www.apache.org/licenses/LICENSE-2.0 

   Unless required by applicable law or agreed to in writing, software
   distributed under the License is distributed on an "AS IS" BASIS,
   WITHOUT WARRANTIES OR CONDITIONS OF ANY KIND, either express or
   implied. See the License for the specific language governing
   permissions and limitations under the License. 

 *)

open Lib

module TSet = Term.TermSet
module Graph = ImplicationGraph
module CandTerm = InvGenCandTermGen
module LSD = LockStepDriver


(* Module gathering pruning algorithms. *)
module Pruning = struct

  (* Tests if [rhs] is an [or] containing [lhs], or a negated and
     containing the complement of [lhs]. *)
  let trivial_rhs_or lhs rhs =

    (* Returns true if [negated] is an or containing the complement
       of [lhs]. Used if [rhs] is a not. *)
    let negated_and negated =
      if Term.is_node negated
      then
      
        if Term.node_symbol_of_term negated == Symbol.s_and
        then
          (* Term is an and. *)
          Term.node_args_of_term negated
          |> List.mem (Term.negate lhs)

        else false
      else false
    in
  
    (* Is rhs an application? *)
    if Term.is_node rhs
    then

      ( if Term.node_symbol_of_term rhs == Symbol.s_or
        then
          (* Rhs is an or. *)
          Term.node_args_of_term rhs |> List.mem lhs

        else if Term.node_symbol_of_term rhs == Symbol.s_not
        then
          (* Rhs is a not, need to check if there is an and
             below. *)
          ( match Term.node_args_of_term rhs with

            (* Well founded not. *)
            | [ negated ] -> negated_and negated

            (* Dunno what that is. *)
            | _ -> false )

        else false )
    else false


  (* Tests if [lhs] is an [and] containing [rhs], or a negated or
     containing the complement of [rhs]. *)
  let trivial_lhs_and lhs rhs =

    (* Returns true if [negated] is an and containing the complement
       of [rhs]. Used if [lhs] is a not. *)
    let negated_or negated =
      if Term.is_node negated
      then

        if Term.node_symbol_of_term negated == Symbol.s_or
        then
          (* Term is an or. *)
          Term.node_args_of_term negated
          |> List.mem (Term.negate rhs)

        else false
      else false
    in

    (* Is rhs an application? *)
    if Term.is_node lhs
    then

      ( if Term.node_symbol_of_term lhs == Symbol.s_and
        then
          (* Lhs is an and. *)
          Term.node_args_of_term lhs |> List.mem rhs


        else if Term.node_symbol_of_term lhs == Symbol.s_not
        then
          (* Lhs is a not, need to check if there is an or below. *)
          ( match Term.node_args_of_term lhs with

            (* Well founded not. *)
            | [ negated ] -> negated_or negated

            (* Dunno what that is. *)
            | _ -> false )

        else false )

    else false
    
   


  (* Tests if [lhs] and [rhs] are arithmetic operators that
     trivially imply each other, such as [x<=2] and [x<=0]. *)
  let trivial_impl_arith lhs rhs =

    (* Returns true if the two input terms are arith constants and
       the first one is greater than or equal to the second one. *)
    let term_geq t1 t2 =
      if (Term.is_numeral t1) && (Term.is_numeral t2)
      then
        (* Comparing numerals. *)
        Numeral.(
          (Term.numeral_of_term t1) >= (Term.numeral_of_term t2)
        )

      else if (Term.is_decimal t1) && (Term.is_decimal t2)
      then
        (* Comparing decimals. *)
        Decimal.(
          (Term.decimal_of_term t1) >= (Term.decimal_of_term t2)
        )

      else
        (* Uncomparable terms. *)
        false
    in

    (* Are lhs and rhs applications? *)
    if (Term.is_node lhs) && (Term.is_node rhs)
    then

      (* Are rhs and lhs similar applications? *)
      if
        (Term.node_symbol_of_term lhs)
        == (Term.node_symbol_of_term rhs)
      then (

        match
          (Term.node_args_of_term lhs),
          (Term.node_args_of_term rhs)
        with

          | [kid1 ; kid2], [kid1' ; kid2'] ->

            (* If lhs and rhs are applications of [symbol], and if
               [kid1] and [kid1'] are the same variables then return
               [operator kid2 kid2']. Else, if [kid2] and [kid2']
               are the same variables then return [operator kid1'
               kid1]. Otherwise return false. *)
            let compare symbol operator =

              if (Term.node_symbol_of_term lhs) == symbol
              then

                ( if
                    (Term.is_free_var kid1)
                    && (Term.is_free_var kid1')
                  then

                    ( (Term.free_var_of_term kid1) ==
                        (Term.free_var_of_term kid1') )
                    && ( operator kid2 kid2' )

                  else if
                      (Term.is_free_var kid2)
                      && (Term.is_free_var kid2')
                  then

                    ( (Term.free_var_of_term kid2)
                      == (Term.free_var_of_term kid2') )
                    && ( operator kid1' kid1 )

                  else false )
                  
              else false

            in


            (* Returns true if
               [x>=n  x>=n' and n  >= n']
               [n>=x n'>=x  and n' >= n] *)
            (compare Symbol.s_geq term_geq)

            (* Returns true if
               [x>n  x>n'   and n  >= n']
               [n>x n'>x    and n' >= n] *)
            || (compare Symbol.s_gt term_geq)

            (* Returns true if
               [x<=n  x<=n' and n  <= n']
               [n<=x n'<=x  and n' <= n] *)
            || (compare
                    Symbol.s_leq (fun t1 t2 -> term_geq t2 t1))

            (* Returns true if
               [x<n  x<n'   and n  <= n']
               [n<x n'<x    and n' <= n] *)
            || (compare
                  Symbol.s_lt (fun t1 t2 -> term_geq t2 t1))


          (* Kid count does not fit the template, returning
             false. *)
          | _ -> false

      (* [rhs] and [lhs] are not similar applications, returning
         false. *)
      ) else false

    (* [rhs] and [lhs] are not applications, returning false. *)
    else false

 
  
  let structural_criterion term =
    if Term.node_symbol_of_term term == Symbol.s_implies then
        (* Term is indeed an implication. *)
        ( match Term.node_args_of_term term with

          (* Term is a well founded implication. *)
          | [ lhs ; rhs ] ->
             (* Checking if rhs is an and containing lhs, or a
                negated or containing the negation of lhs. *)
             (trivial_rhs_or lhs rhs)
             (* Checking if lhs is an or containing lhs, or a
                negated or containing the negation of lhs. *)
             || (trivial_lhs_and lhs rhs)
             (* Checking if lhs and rhs are arith operator and lhs
                trivially implies rhs. *)
             || (trivial_impl_arith lhs rhs)

          (* Implication is not well-founded, crashing. *)
          | _ -> assert false )
    else
      (* Node is not an implication. *)
      true
end


(* Input signature of a graph-based invariant generation technique. *)
module type In = sig

  (* Two state mode flag. *)
  val two_state : bool

end

(* Output signature of a graph-based invariant generation technique. *)
module type InvGen = sig

  (** Invariant generation entry point. *)
  val main : 'a InputSystem.t -> Analysis.param -> TransSys.t -> unit

  (** Destroys the underlying solver and cleans things up. *)
  val on_exit : TransSys.t option -> unit

  (** Destroys the underlying lsd instance. *)
  val no_more_lsd : unit -> unit

  (** Launches invariant generation with a max [k] and a set of
      candidate terms. More precisely, [run sys ignore maxK
      candidates] will find invariants from set [candidates] by going
      up to [maxK] for [sys] and ignoring any term appearing in
      [ignore]. The result is a pair composed of the invariants
      discovered and the new set of ignored terms. *)
  val run :
    TransSys.t -> Term.TermSet.t -> Numeral.t -> Term.TermSet.t ->
    Term.TermSet.t * Term.TermSet.t

  (** Mines candidate terms from a system.  First bool flag activates
      synthesis, i.e. mining based on the state variables of the
      system. Second (resp. third) bool flag activates init
      (resp. transition) predicate mining. *)
  val mine_system :
    bool -> bool -> bool -> TransSys.t -> Term.TermSet.t

  (** Mines candidate terms from a list of terms, and adds them to the
      input set. *)
  val mine_terms :
    TransSys.t -> Term.t list -> Term.TermSet.t -> Term.TermSet.t

  (** Mines candidate terms from the list of terms. More precisely,
      [mine_terms_run sys ignore maxK candidates set] will mine
      candidate terms from list of terms [candidates], and add them to
      [set].  It then runs goes up to [maxK] for [sys] and ignores any
      term appearing in [ignore]. The result is a pair composed of the
      invariants discovered and the new set of ignored terms. *)
  val mine_terms_run :
    TransSys.t -> Term.TermSet.t -> Numeral.t -> Term.t list -> Term.TermSet.t ->
    Term.TermSet.t * Term.TermSet.t

end

(* Builds an invariant generation technique from an [In] module. *)
module Make (InModule : In) : InvGen = struct

  (* Two state mode flag. *)
  let two_state = InModule.two_state
    
  (* Getting the right stats. *)
  let (
    k_stat, inv_stat, impl_stat,
    time_stat, rewrite_stat, candidate_count_stat,
    stop_timers
  ) = (
    if two_state then
      Stat.invgengraph_ts_k,
      Stat.invgengraph_ts_invariant_count,
      Stat.invgengraph_ts_implication_count,
      Stat.invgengraph_ts_total_time,
      Stat.invgengraph_ts_graph_rewriting_time,
      Stat.invgengraph_ts_candidate_term_count,
      Stat.invgengraph_ts_stop_timers
    else
      Stat.invgengraph_os_k,
      Stat.invgengraph_os_invariant_count,
      Stat.invgengraph_os_implication_count,
      Stat.invgengraph_os_total_time,
      Stat.invgengraph_os_graph_rewriting_time,
      Stat.invgengraph_os_candidate_term_count,
      Stat.invgengraph_os_stop_timers
  )

  (* Name of the technique for communication. *)
  let name = if two_state then "INVGENTS" else "INVGENOS"

  (* Prints information about the state of the run. *)
  let communicate_progress () =
    Event.log
      L_info
      "%s @[<v>at k = %i@,\
               %i invariants discovered@,\
               %i of which are implications@,\
               (originally %i candidate terms)@]"
      name
      (Stat.get k_stat)
      (Stat.get inv_stat)
      (Stat.get impl_stat)
      (Stat.get candidate_count_stat)

  (* Prints the statistics. *)
  let print_stats () =
    Event.stat
      [ Stat.misc_stats_title, Stat.misc_stats ;
        (
          if two_state then
            Stat.invgengraph_ts_stats_title, Stat.invgengraph_ts_stats
          else
            Stat.invgengraph_os_stats_title, Stat.invgengraph_os_stats
        ) ;
        Stat.smt_stats_title, Stat.smt_stats ]

  (* Initializes the statistics of the module. *)
  let init_stats () =
    (* Getting the right initial k value. *)
    let init_k = if two_state then 1 else 0 in
    (* Updating statistics. *)
    Stat.set init_k k_stat ;
    (* Notifying framework. *)
    Event.progress init_k ;
    (* Starting timer. *)
    Stat.start_timer time_stat ;
    (* Communicating progress. *)
    communicate_progress ()

  (* Updates the candidate term count stat. *)
  let update_candidate_count_stats count =
    (* Updating statistics. *)
    Stat.set count candidate_count_stat

  (* Updates invariant discovery related stats. *)
  let update_invariant_stats
      sys_name k_int inv_count impl_count
  =
    if inv_count > 0 then (
      (* Updating invariant count. *)
      Stat.set
        (inv_count + Stat.get inv_stat)
        inv_stat ;
      (* Updating implication count. *)
      Stat.set
        (impl_count + Stat.get impl_stat)
        impl_stat ;
      (* Updating time. *)
      Stat.update_time time_stat ;
      (* Printing info if not in top only mode (since
         [update_progress] would be ran right afterwards). *)
      Event.log
        L_info
        "%s @[<v>%i (%i) invariants discovered@,\
         at %i for system [%s].@]"
        name
        inv_count
        impl_count
        k_int
        sys_name
    )

  (* Updates progress related stats. *)
  let update_progress_stats k_int =
    (* Updating stats. *)
    Stat.set k_int k_stat ;
    Stat.update_time time_stat ;
    (* Notifying framwork. *)
    Event.progress k_int ;
    (* Explicit output. *)
    communicate_progress ()

  (* Times a rewriting of the graph. *)
  let time_rewrite_update_stats rewrite =
    (* Starting graph rewriting timer. *)
    Stat.start_timer rewrite_stat ;
    (* Rewriting graph. *)
    let result = rewrite () in
    (* Stopping graph rewriting timer. *)
    Stat.record_time rewrite_stat ;
    (* Returning result. *)
    result

  (* Checks if one state is enabled. *)
  let is_one_state_running () = Flags.enable () |> List.mem `INVGENOS

  (* Guards a term with init if in two state mode. *)
<<<<<<< HEAD
  let sanitize_term =
    if two_state then fun term ->
        Term.mk_or
          [ TransSys.init_flag_var Numeral.zero |> Term.mk_var ;
            term ]
    else identity

  (* Guards a term and certificate with init if in two state mode. *)
  let sanitize_term_cert =
    if two_state then fun (term, (k, phi)) ->
      let term' = sanitize_term term in
      if Term.equal term phi then term', (k, term')
      else term', (k, sanitize_term phi)
=======
  let sanitize_term sys =
    if two_state then
      ( fun term ->
        Term.mk_or
          [ TransSys.init_flag_of_bound sys Numeral.zero;
            term ] )
>>>>>>> 7cb88786
    else identity

  (* Lazy function deciding if a term should be kept or not depending
     on the lower bound and upper bound of the offsets of its state
     variables. *)
  let lazy_offset_criterion =
    lazy
      ( if two_state then
          (* In two state, ignore terms only mentioning -1. *)
          (fun candidate ->
           match Term.var_offsets_of_term candidate with
           | _, Some ubound -> Numeral.(ubound = zero)
           | _ -> false)
        else
          (* We are in one state mode, keeping everything. *)
          (fun candidate -> true) )
                                    

  (* Filters candidate invariants from a set of term for step. *)
  let filter_step_candidates invariants ignore =

    (* Function returning false for the candidate invariants to prune
       out. *)
    let filter_candidates term =

      if TSet.mem term invariants then
        (* This term is known to be an invariant, pruning it. *)
        false
      else if TSet.mem term ignore then
        false
      else (

        (* Applying offset criterion. *)
        let offset_filter =
          (Lazy.force lazy_offset_criterion) term
        in

        offset_filter
      )
    in
  
    List.filter filter_candidates

  (* Rewrites a graph until the base instance of the input lsd becomes
     unsat. *)
  let rewrite_graph_until_base_unsat lsd sys graph =

    (* Rewrites a graph until the base instance becomes unsat. Returns
       the final version of the graph. *)
    let rec loop iteration graph =

      (* Getting candidates invariants from equivalence classes and
         implications. *)
      let candidate_invariants =
      
        Graph.eq_classes graph
        (* Iterating over the equivalence classes. *)
        |> List.fold_left

            ( fun list set ->
              (* If there is only one element in the set there is no
                 equality to add. *)
              if TSet.cardinal set <= 1 then list
              else
                (* Otherwise we choose a representative. *)
                let rep = TSet.choose set in
              
                TSet.fold
                  (* And we build all the equalities. *)
                  (fun term list' ->
                    if rep != term then
                      (Term.mk_eq [rep ; term])
                      :: list'
                    else
                      list')
                  set
                  list )

            (* Adding equivalence classes to the non trivial
               implications. *)
            (Graph.non_trivial_implications graph)
      in

      (* Checking if we should terminate before doing anything. *)
      Event.check_termination () ;

      (* Querying base .*)
      match LSD.query_base lsd sys candidate_invariants with

        | Some model ->
          (* LSD instance is sat. *)

          (* Building eval function. *)
          let eval term =
            Eval.eval_term
              (TransSys.uf_defs sys)
              model
              term
            |> Eval.bool_of_value
          in
          
         (* Rewriting graph. *)
          let fixed_point, graph' =
            time_rewrite_update_stats
              (fun () -> Graph.rewrite_graph eval graph)
          in

          (* LSD base instance is not unsat, looping. *)
          loop (iteration + 1) graph'

        | None ->
           (* Returning current graph. *)
           graph, iteration = 1
    in

    (* Starting graph rewriting process. *)
    loop 1 graph


  let mk_and_invar_certs invariants_certs =
    let invs, certs = List.split invariants_certs in
    Term.mk_and invs, Certificate.merge certs
  
  (* Lifts [invariants] for all the systems calling [sys] and
     communicates them to the framework. *)
  let communicate_invariants top_sys lsd sys = function
    | [] ->
       0
    | invariants_certs ->
       
       (* All intermediary invariants and top level ones. *)
       let ((_, top_invariants), intermediary_invariants) =
         if top_sys == sys then
<<<<<<< HEAD
           (top_sys, List.map sanitize_term_cert invariants_certs), []
=======
           (top_sys, List.map (sanitize_term sys) invariants), []
>>>>>>> 7cb88786
         else
           mk_and_invar_certs invariants_certs
           (* Guarding with init if needed. *)
<<<<<<< HEAD
           |> sanitize_term_cert
           (* Instantiating at all levels. *)
           |> TransSys.instantiate_term_cert_all_levels sys
=======
           |> sanitize_term sys
           (* Instantiating at all levels. *)
           |> TransSys.instantiate_term_all_levels 
             top_sys
             TransSys.prop_base
             (TransSys.scope_of_trans_sys sys)
>>>>>>> 7cb88786
       in

       intermediary_invariants
       |> List.iter
<<<<<<< HEAD
         ( fun (sub_sys, termsc') ->
            (* Drop certificates *)
            let invs = List.map fst termsc' in
            (* Adding invariants to the lsd. *)
            LSD.add_invariants lsd sub_sys invs ;
            (* Adding invariants w/ certificates to the transition system. *)
            termsc'
            |> List.map
              (fun (i,c) -> TransSys.add_invariant sub_sys i c)
            |> ignore ;
            (* Broadcasting invariants with certificates. *)
            termsc'
            |> List.iter (fun (i, c) ->
                Event.invariant (TransSys.get_scope sub_sys) i c)
         ) ;
=======
            ( fun (sub_sys, terms') ->
              (* Adding invariants to the lsd. *)
              LSD.add_invariants lsd sub_sys terms' ;
              (* Adding invariants to the transition system. *)
              terms'
              |> List.map
                   (TransSys.add_invariant sub_sys)
              |> ignore ;
              (* Broadcasting invariants. *)
              terms'
              |> List.iter
                   (TransSys.scope_of_trans_sys sub_sys
                    |> Event.invariant) ) ;
>>>>>>> 7cb88786

       let top_scope = TransSys.scope_of_trans_sys top_sys in

       top_invariants
       |> List.iter
            (fun (inv, cert) ->
             (* Adding top level invariants to transition system. *)
             TransSys.add_invariant top_sys inv cert ;
             (* Adding top level invariants to LSD. *)
             LSD.add_invariants lsd top_sys [ inv ] ;
             Event.invariant top_scope inv cert) ;

       List.length top_invariants

  (* Queries step to find invariants to communicate. *)
  let find_and_communicate_invariants
        top_sys lsd invariants ignore sys graph =

    (* Getting candidates invariants from equivalence classes and
       implications. *)
    let candidate_invariants =

      Graph.eq_classes graph
      (* Iterating over equivalence classes. *)
      |> List.fold_left
      
          ( fun list set ->
            (* If there is only one element in the set there is no
               equality to add. *)
            if TSet.cardinal set <= 1 then list
            else
              (* Otherwise we choose a representative. *)
              let rep = TSet.choose set in

              TSet.fold
                (* And we build all the equalities. *)
                (fun term list' ->
                  if rep != term then
                    (Term.mk_eq [rep ; term]) :: list'
                  else list')
                set
                list )

          (* Adding equivalence classes to non trivial
             implications. *)
          ( Graph.non_trivial_implications graph )
      (* Removing previously discovered invariants and
         uninteresting implications. *)
      |> filter_step_candidates invariants ignore
    in

    (* Discovering new invariants. *)
    let new_invariants, trivial =
      LSD.increment_and_query_step lsd sys candidate_invariants
    in

    (* (\* Counting implications for statistics. *\) *)
    (* new_invariants *)
    (* |> List.fold_left *)
    (*     ( fun sum inv -> *)
    (*       if *)
    (*         (Term.is_node inv) *)
    (*         && (Term.node_symbol_of_term inv = Symbol.s_implies) *)
    (*       then sum + 1 *)
    (*       else sum ) *)
    (*     0 *)

    (* (\* Updating invariant discovery related statistics. *\) *)
    (* |> update_invariant_stats *)
    (*     (TransSys.get_name sys) *)
    (*     (LSD.get_k lsd |> Numeral.to_int) *)
    (*     (List.length new_invariants) ; *)

    (* Updating the set of invariants. *)
    let invariants' =
      List.fold_left
        ( fun inv_set (new_inv, cert) ->
          TSet.add new_inv inv_set )
        invariants
        new_invariants
    in

    (* Udating the set of ignored candidates. *)
    let ignore' =
      (List.fold_left
         ( fun inv_set new_invariant ->
           TSet.add new_invariant inv_set )
         ignore
         trivial)
    in

    (* Lifting, adding to lsd, and communicating invariants. *)
    let top_count =
      communicate_invariants top_sys lsd sys new_invariants
    in

    ( match new_invariants with
      | [] -> ()
      | _ ->
         Event.log
           L_info
           "%s @[<v>%i invariants discovered (%i total)@ \
            at %i for [%s],@ \
            %i top level invariants generated.@]"
           name
           (List.length new_invariants)
           (TSet.cardinal invariants')
           (LSD.get_k lsd sys |> Numeral.pred |> Numeral.to_int)
           (TransSys.scope_of_trans_sys sys |> String.concat "/")
           top_count ) ;

    (* Returning updated invariant set. *)
    invariants', ignore'

  (* Receives messages, updates transition system, asserts new
     invariants in lsd. *)
  let recv_update_top_sys_lsd in_sys aparm top_sys lsd =

    (* Receiving messages. *)
    Event.recv ()

    (* Updating transition system. *)
    |> Event.update_trans_sys_sub in_sys aparm top_sys

    (* Handling new invariants and property statuses. *)
    |> ( fun (invariants_certs, properties) ->

         (* Adding new invariants to lsd. *)
         invariants_certs
         |> List.iter
              ( fun (_, (scope, inv, _)) ->
                LSD.add_invariants
                  lsd
                  (TransSys.find_subsystem_of_scope top_sys scope)
                  [ inv ] ) ;

         (* Adding valid properties to lsd. *)
         properties
         |> List.iter
              ( function
<<<<<<< HEAD
                | (_, (name, TransSys.PropInvariant _)) ->
=======
                | (_, (name,status))
                     when status = Property.PropInvariant ->
>>>>>>> 7cb88786
                   (* Getting term from property name. *)
                   [ TransSys.get_prop_term top_sys name ]
                   (* Adding it to lsd. *)
                   |> LSD.add_invariants lsd top_sys
                | _ -> () ) ; )

  (* Rewrites the graph until the base instance becomes unsat, then
     extracts invariants from the step instance. Returns the new
     binding, i.e. the updated graph and the new invariants. *)
  let rewrite_graph_find_invariants
        in_sys aparm top_sys lsd (sys, graph, invariants, ignore) =

    (* BASE INSTANCE: rewriting the graph until base is unsat. *)
    let graph', unsat_on_first_check =
      rewrite_graph_until_base_unsat lsd sys graph
    in

    (* Receiving things. *)
    recv_update_top_sys_lsd in_sys aparm top_sys lsd ;

    (* STEP INSTANCE: checking which properties are k inductive,
       asserting them in lsd, and broadcast. *)
    let invariants', ignore' =
      find_and_communicate_invariants
        top_sys lsd invariants ignore sys graph'
    in
  
    (* Returning new binding and base instance flag. *)
    (sys, graph', invariants', ignore'), unsat_on_first_check

  (* Iterates on a [sys], [graph], [invariants] until the base
     instance is unsat on the first check or the upper bound given by
     the flags has been reached. *)
  let iterate_on_binding in_sys aparm top_sys lsd (binding, cand_count) =

    let rec loop count ((sys,_,invs,_) as binding) =
      (*
      let k = LSD.get_k lsd sys in
      debug
        invGen
        "%s @[<v>rewriting [%s]@ \
         lsd at %i, %i invariants discovered@ \
         from %i candidate terms.@]"
        name
        (TransSys.get_scope sys |> String.concat "/")
        (k |> Numeral.to_int)
        (TSet.cardinal invs)
        cand_count in
      *)
      (* Getting new binding and base flag. *)
      let binding', base_unsat_on_first_check =
        rewrite_graph_find_invariants in_sys aparm top_sys lsd binding
      in

      if
        base_unsat_on_first_check
        || Flags.invgengraph_max_succ () <= count
      then
        (* Done, returning new binding. *)
        binding', cand_count
      else
        (* Looping. *)
        loop (count + 1) binding'
    in

    loop 1 binding

  (* Generates invariants by splitting an implication graph. *)
  let generate_invariants in_sys aparm top_sys lsd =

    (* Generating the candidate terms and building the graphs. Result is a list
       of triplets: system, graph, invariants. *)
    let sys_graph_map, candidate_term_count =
      top_sys
      |> CandTerm.generate_graphs two_state top_sys
      |> ( fun (list, count) ->
            list
            |> List.map
                 ( fun (sys,graph,cand_count) ->
                   (* Building triplet. *)
                   (sys, graph, TSet.empty, TSet.empty),
                   cand_count )
            |> (fun list' -> list', count) )
    in

    Event.log
      L_info
      "%s Starting with %i candidate terms total."
      name
      candidate_term_count ;

    (* Updating stats. *)
    update_candidate_count_stats candidate_term_count ;

    (* Initializing statistics. *)
    (* init_stats () ; *)

    (* Looks for invariants for all the systems in the system graph
       map. *)
    let rec loop map =

      (* Going through the map to generate invariants and generate the
         new map for the next iteration. *)
      let map' =
        List.map (iterate_on_binding in_sys aparm top_sys lsd) map
      in

      (* Recursing with updated invariants and sys/graph mapping. *)
      loop map'

    in

    loop sys_graph_map


  (* Reference to lsd for easy clean up. *)
  let lsd_ref = ref None

  let no_more_lsd () =
    (* Destroying lsd if one was created. *)
    ( match !lsd_ref with
      | None -> ()
      | Some lsd -> LSD.delete lsd ) ;
    lsd_ref := None

  (* Cleans up things on exit. *)
  let on_exit _ =
    (* Stop all timers. *)
    stop_timers () ;
    Stat.smt_stop_timers () ;
    (* Output statistics. *)
    print_stats () ;
    no_more_lsd ()

  (* Module entry point. *)
  let main in_sys aparm trans_sys =

    (* Creating lsd instance. *)
    let lsd =
      LSD.create
        two_state
        false
        trans_sys
    in

    (* Memorizing lsd for clean exit. *)
    lsd_ref := Some lsd ;

    (* Generating invariants. *)
    generate_invariants in_sys aparm trans_sys lsd


  (* Launches invariant generation with a max [k] and a set of
     candidate terms. *)
  let run sys ignore maxK candidates =

    let lsd =
      (* Creating lsd instance. *)
      LSD.create
        two_state
        true
        sys
    in

    (* Memorizing lsd for clean exit. *)
    lsd_ref := Some lsd ;

    let rec loop invariants ignore k graph =

      if Numeral.(k > maxK) then

        (* Maximal number of iterations reached, returning
           invariants. *)
        invariants, ignore
        
      else (

        (* Rewriting graph in the base case. *)
        let graph', _ =
          rewrite_graph_until_base_unsat lsd sys graph
        in

        (* Extracting invariants at k. *)
        let invariants', ignore' =
          find_and_communicate_invariants
            sys lsd invariants ignore sys graph'
        in

        (* Looping with new invariants. *)
        loop invariants' ignore' Numeral.(succ k) graph'

      )

    in
    
    (* Memorizing invariants to return to delete lsd. *)
    let res =
      InvGenCandTermGen.create_graph sys candidates
      |> loop TSet.empty ignore Numeral.zero
    in

    (* Deleting lsd. *)
    no_more_lsd () ;

    res

  (* Mines candidates terms from a system. *)
  let mine_system
        synthesis mine_init mine_trans sys =
    InvGenCandTermGen.mine_term
      synthesis mine_init mine_trans
      two_state sys [] TSet.empty

  (* Mines candidate terms from a list of terms and adds them to the
     set. *)
  let mine_terms sys terms set =
    (* Bumping all terms to 0. *)
    let terms' =
      terms
      |> List.map
           ( fun term ->
             match Term.var_offsets_of_term term with
             | _, Some offset ->
                if Numeral.(offset = zero) then
                  term
                else
                  Term.bump_state Numeral.(- offset) term
             | _ -> term )
    in
    (* Mining terms. *)
    InvGenCandTermGen.mine_term
      false false false two_state sys terms' set

  (* Mines candidate terms from a list of terms, adds them to [set],
     and runs invariant generation up to [maxK]. *)
  let mine_terms_run sys ignore maxK terms set =
      mine_terms sys terms set
      |> TSet.union (TSet.of_list (TransSys.get_unknown_candidates sys))
      |> run sys ignore maxK

end

(* One state graph-based invariant generation module. *)
module OneState = Make (struct let two_state = false end)

(* Two state graph-based invariant generation module. *)
module TwoState = Make (struct let two_state = true end)


(* 
   Local Variables:
   compile-command: "make -C .. -k"
   tuareg-interactive-program: "./kind2.top -I ./_build -I ./_build/SExpr"
   indent-tabs-mode: nil
   End: 
*)
<|MERGE_RESOLUTION|>--- conflicted
+++ resolved
@@ -443,28 +443,19 @@
   let is_one_state_running () = Flags.enable () |> List.mem `INVGENOS
 
   (* Guards a term with init if in two state mode. *)
-<<<<<<< HEAD
-  let sanitize_term =
+  let sanitize_term sys =
     if two_state then fun term ->
         Term.mk_or
-          [ TransSys.init_flag_var Numeral.zero |> Term.mk_var ;
+          [ TransSys.init_flag_of_bound sys Numeral.zero;
             term ]
     else identity
 
   (* Guards a term and certificate with init if in two state mode. *)
-  let sanitize_term_cert =
+  let sanitize_term_cert sys =
     if two_state then fun (term, (k, phi)) ->
-      let term' = sanitize_term term in
+      let term' = sanitize_term sys term in
       if Term.equal term phi then term', (k, term')
       else term', (k, sanitize_term phi)
-=======
-  let sanitize_term sys =
-    if two_state then
-      ( fun term ->
-        Term.mk_or
-          [ TransSys.init_flag_of_bound sys Numeral.zero;
-            term ] )
->>>>>>> 7cb88786
     else identity
 
   (* Lazy function deciding if a term should be kept or not depending
@@ -598,61 +589,35 @@
        (* All intermediary invariants and top level ones. *)
        let ((_, top_invariants), intermediary_invariants) =
          if top_sys == sys then
-<<<<<<< HEAD
-           (top_sys, List.map sanitize_term_cert invariants_certs), []
-=======
-           (top_sys, List.map (sanitize_term sys) invariants), []
->>>>>>> 7cb88786
+           (top_sys, List.map (sanitize_term_cert sys) invariants_certs), []
          else
            mk_and_invar_certs invariants_certs
            (* Guarding with init if needed. *)
-<<<<<<< HEAD
-           |> sanitize_term_cert
-           (* Instantiating at all levels. *)
-           |> TransSys.instantiate_term_cert_all_levels sys
-=======
-           |> sanitize_term sys
+           |> sanitize_term_cert sys
            (* Instantiating at all levels. *)
            |> TransSys.instantiate_term_all_levels 
              top_sys
              TransSys.prop_base
              (TransSys.scope_of_trans_sys sys)
->>>>>>> 7cb88786
        in
 
        intermediary_invariants
        |> List.iter
-<<<<<<< HEAD
-         ( fun (sub_sys, termsc') ->
-            (* Drop certificates *)
-            let invs = List.map fst termsc' in
-            (* Adding invariants to the lsd. *)
-            LSD.add_invariants lsd sub_sys invs ;
-            (* Adding invariants w/ certificates to the transition system. *)
-            termsc'
-            |> List.map
-              (fun (i,c) -> TransSys.add_invariant sub_sys i c)
-            |> ignore ;
-            (* Broadcasting invariants with certificates. *)
-            termsc'
-            |> List.iter (fun (i, c) ->
-                Event.invariant (TransSys.get_scope sub_sys) i c)
-         ) ;
-=======
-            ( fun (sub_sys, terms') ->
+            ( fun (sub_sys, termsc') ->
+              (* Drop certificates *)
+              let invs = List.map fst termsc' in
               (* Adding invariants to the lsd. *)
               LSD.add_invariants lsd sub_sys terms' ;
               (* Adding invariants to the transition system. *)
-              terms'
+              termssc'
               |> List.map
-                   (TransSys.add_invariant sub_sys)
+                 (fun (i,c) -> TransSys.add_invariant sub_sys i c)
               |> ignore ;
-              (* Broadcasting invariants. *)
-              terms'
-              |> List.iter
-                   (TransSys.scope_of_trans_sys sub_sys
-                    |> Event.invariant) ) ;
->>>>>>> 7cb88786
+              (* Broadcasting invariants with certificates. *)
+              termsc'
+              |> List.iter (fun (i, c) ->
+                   Event.invariant (TransSys.scope_of_trans_sys sub_sys) i c
+          ) ;
 
        let top_scope = TransSys.scope_of_trans_sys top_sys in
 
@@ -793,12 +758,7 @@
          properties
          |> List.iter
               ( function
-<<<<<<< HEAD
-                | (_, (name, TransSys.PropInvariant _)) ->
-=======
-                | (_, (name,status))
-                     when status = Property.PropInvariant ->
->>>>>>> 7cb88786
+                | (_, (name, Property.PropInvariant _)) ->
                    (* Getting term from property name. *)
                    [ TransSys.get_prop_term top_sys name ]
                    (* Adding it to lsd. *)
