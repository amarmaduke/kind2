(* This file is part of the Kind 2 model checker.

   Copyright (c) 2014 by the Board of Trustees of the University of Iowa

   Licensed under the Apache License, Version 2.0 (the "License"); you
   may not use this file except in compliance with the License.  You
   may obtain a copy of the License at

   http://www.apache.org/licenses/LICENSE-2.0 

   Unless required by applicable law or agreed to in writing, software
   distributed under the License is distributed on an "AS IS" BASIS,
   WITHOUT WARRANTIES OR CONDITIONS OF ANY KIND, either express or
   implied. See the License for the specific language governing
   permissions and limitations under the License. 

*)

open Lib


(* All remaining properties are valid *)
exception Success of int

(* A bad state is reachable *)
exception Bad_state_reachable

(* Counterexample trace for some property *)
exception Counterexample of (Clause.t * Clause.t) list 

(* Property disproved by other module *)
exception Disproved of string

(* Restart for other reason *)
exception Restart


(* Use configured SMT solver *)
module PDRSolver = SMTSolver.Make (SMTLIBSolver)


(* High-level methods for PDR solver *)
module S = SolverMethods.Make (PDRSolver)


(* ********************************************************************** *)
(* Solver instances and cleanup                                           *)
(* ********************************************************************** *)


(* Solver instance if created *)
let ref_solver_init = ref None

(* Solver instance if created *)
let ref_solver_frames = ref None

(* Solver instance if created *)
let ref_solver_misc = ref None

let solvers_declare uf =
  (match !ref_solver_init with
    | Some solver -> S.declare_fun solver uf
    | None -> ()) ;
  (match !ref_solver_frames with
    | Some solver -> S.declare_fun solver uf
    | None -> ()) ;
  match !ref_solver_misc with
    | Some solver -> S.declare_fun solver uf
    | None -> ()

(* Formatter to output inductive clauses to *)
let ppf_inductive_assertions = ref Format.std_formatter


(* Output statistics *)
let print_stats () = 

  Event.stat
    [Stat.misc_stats_title, Stat.misc_stats;
     Stat.pdr_stats_title, Stat.pdr_stats;
     Stat.smt_stats_title, Stat.smt_stats]


(* Cleanup before exit *)
let on_exit _ = 

  (* Stop all timers *)
  Stat.pdr_stop_timers ();
  Stat.smt_stop_timers ();

  (* Output statistics *)
  print_stats ();

  (* Delete solver instance if created *)
  (try 
     match !ref_solver_init with 
       | Some solver_init -> 
         S.delete_solver solver_init; 
         ref_solver_init := None
       | None -> ()
   with 
     | e -> 
       Event.log L_error 
         "Error deleting solver_init: %s" 
         (Printexc.to_string e));

  (* Delete solver instance if created *)
  (try 
     match !ref_solver_frames with 
       | Some solver_frames -> 
         S.delete_solver solver_frames;
         ref_solver_frames := None
       | None -> ()
   with 
     | e -> 
       Event.log L_error 
         "Error deleting solver_frames: %s" 
         (Printexc.to_string e));

  (* Delete solver instance if created *)
  (try 
     match !ref_solver_misc with 
       | Some solver_misc -> 
         S.delete_solver solver_misc;
         ref_solver_misc := None
       | None -> ()
   with 
     | e -> 
       Event.log L_error 
         "Error deleting solver_misc: %s" 
         (Printexc.to_string e));

  (* Delete solvers in quantifier elimination*)
  QE.on_exit ()


  
(* ********************************************************************** *)
(* Pretty-printing                                                        *)
(* ********************************************************************** *)


(* Pretty-print the list of frames with the index of each frame *)
let rec pp_print_frames' ppf i = function 

  | [] -> ()

  | r :: tl -> 

    Format.fprintf 
      ppf 
      "Frame R_k%t@\n%a%t" 
      (function ppf -> if i = 0 then () else Format.fprintf ppf "-%d" i)
      CNF.pp_print_cnf r
      (function ppf -> if not (tl = []) then Format.fprintf ppf "@\n" else ());

    pp_print_frames' ppf (succ i) tl


(* Pretty-print the list of frames *)
let pp_print_frames ppf frames = pp_print_frames' ppf 0 frames


(* ********************************************************************** *)
(* Utility functions                                                      *)
(* ********************************************************************** *)


(* Compute the frame sizes of a delta-encoded list of frames *)
let frame_sizes frames = 

  let rec aux accum = function 

    (* All frames added up, return accumulator *)
    | [] -> accum
      
    (* Take first frame *)
    | f :: tl -> 

      match accum with 

        (* No previous frame: take size of frame *)
        | [] -> aux [CNF.cardinal f] tl

        (* Add size of frame to size of previous frame *)
        | h :: _ -> aux (((CNF.cardinal f) + h) :: accum) tl

  in

  (* Start with empty accumulator *)
  aux [] frames


(* Convert the delta-encoded set of clauses of a list of frames to a
   formula of the last frame *)
let term_of_frames frames =

  (* Append clauses of each frame to accumulator and finally return a
     conjunction of clauses *)
  let rec aux accum = function 

    (* Make one conjunction of all clauses in all frames *)
    | [] -> Term.mk_and accum

    (* Append list of clauses of current frame to accumulator *)
    | f :: tl -> 
      aux 
        (List.rev_append (List.map Clause.to_term (CNF.elements f)) accum) 
        tl
  in

  (* Start with empty accumulator *)
  aux [] frames 


(* Given a model and a two formulas f and g return a conjunction of
   literals such that 
   (1) x = s |= B[x] 
   (2) B[x] |= exists y.f[x] & T[x,x'] & g[x'] *)
let generalize trans_sys state f g = 

  let term, primed_vars = 

(*

    (* Eliminate only input variables, unfold all definitions *)
    if trans_sys.TransSys.init_constr = [] && trans_sys.TransSys.constr_constr = [] then 

      (* Get invariants of transition system *)
      let invars = TransSys.invars_of_bound 0 trans_sys in
      let invars' = TransSys.invars_of_bound 1 trans_sys in
 
      (* Get state variables occurring primed in g[x'] and in invariants *)
      let var_defs = 
        TransSys.constr_defs_of_state_vars 
          trans_sys 
          ((List.map 
              Var.state_var_of_state_var_instance 
              (TransSys.vars_at_offset_of_term 0 g)) @
             (List.map 
                Var.state_var_of_state_var_instance 
                (TransSys.vars_at_offset_of_term 1 invars)))
      in
      
      (* Bind variables to their definitions *)
      let constr_def_g = 
        List.fold_left
          (fun a d -> Term.mk_let [d] a)
          (Term.mk_and [Term.bump_state Numeral.one g; invars; invars'])
          var_defs
      in
      
      debug pdr
          "@[<v>G and invariants with variables bound to definitions:@,@[<hv>%a@]@]" 
          Term.pp_print_term constr_def_g 
      in

      (* Equivalent to f[x] & T[x,x'] & g[x'] with all primed
         variables being input *)
      let term = Term.mk_and [f; constr_def_g] in
      
      (* Get primed variables in term *)
      let primed_vars = TransSys.vars_at_offset_of_term 1 constr_def_g in
      
      term, primed_vars 

    (* Eliminate all primed variables (old) *)
    else

*)
      
      (* Construct term to be generalized with the transition relation and
         the invariants *)
      let term = 
        Term.mk_and 
          [f; 
           TransSys.trans_of_bound trans_sys Numeral.one; 
           TransSys.invars_of_bound trans_sys Numeral.one; 
           Term.bump_state Numeral.one g]
      in
      
      (* Get primed variables in the transition system *)
      let primed_vars = 
        Var.VarSet.elements
          (Term.vars_at_offset_of_term (Numeral.one) term) 
      in 
      
      term, primed_vars 

  in

    Stat.start_timer Stat.pdr_generalize_time;
    
    (* Generalize term by quantifying over and eliminating primed
       variables *)
    let gen_term = 
      QE.generalize 
        trans_sys
        (TransSys.uf_defs trans_sys) 
        state
        primed_vars
        term 
    in
    
    Stat.record_time Stat.pdr_generalize_time;
    
    (* Return generalized term *)
    gen_term



(* Partition list of terms into two lists, the first list containing
   terms in the unsatisfiable core, the second list the other terms

   [partition_core s m t] gets an unsatisfiable core from the solver
   instance [s], uses the association list [m] to map the
   unsatisfiable core to terms and returns those terms in the first
   list, the terms that are not in the first list but in the list [t]
   as the second list. *)
let partition_core solver clause =

  (* Get names of terms in the unsatifiable core *)
  let terms_in_core = S.get_unsat_core solver in

  (* Create set of terms in unsat core *)
  let core_clause = Clause.of_literals terms_in_core in

  (* Subtract term in core from all terms *)
  let rest_clause = Clause.diff clause core_clause in

  (* Return list of terms in core and remaining terms *)
  core_clause, rest_clause


let order_terms terms term_tbl =
  List.sort (
      fun t1 t2 -> (
	let v1 = try Term.TermHashtbl.find term_tbl t1 
		 with Not_found -> 0 in
	let v2 = try Term.TermHashtbl.find term_tbl t2 
		 with Not_found -> 0 in
	v1 - v2
	
      )
    ) terms

let incr_binding term term_tbl =
  let v = try Term.TermHashtbl.find term_tbl term
	  with Not_found -> 0 in
  Term.TermHashtbl.add term_tbl term (v+1)

let trim_clause solver_init solver_frames clause term_tbl =

  
  (* Linearly traverse the list of literals in the clause, trying to remove one at a time and maintain unsatisfiability *)
  
  let rec linear_search kept discarded = function
      
    | c :: cs ->

       debug pdr "Checking literal: %a" Term.pp_print_term c in

  let kept_woc = Clause.remove c kept in

  let block_term = Clause.to_term kept_woc in
  let primed_term = Term.mk_and (List.map (fun t -> Term.negate (Term.bump_state Numeral.one t)) (Clause.elements kept_woc)) in

  let init = S.check_sat_term solver_init [Term.negate block_term] in
  let (cons, model) = S.check_sat_term_model solver_frames [(Term.mk_and [block_term;primed_term])] in

  (* If, by removing the literal c, the blocking clause then
       either a. becomes reachable in the inital state or b. satisfies
       consecution then we need to keep it *)
  if cons || init then 

    (debug pdr
           "@[<v>%a@]"
           (pp_print_list 
	      (fun ppf (v, t) -> 
	       Format.fprintf ppf 
			      "(%a %a)"
			      Var.pp_print_var v
			      Term.pp_print_term t)
	      "@,")
           model
     in

     linear_search kept discarded cs)

  else (

    debug pdr "Removing literal: %a" Term.pp_print_term c in

    incr_binding c term_tbl;

    Stat.incr Stat.pdr_literals_removed;

    linear_search kept_woc (c :: discarded) cs

  )
  | [] ->  kept, Clause.of_literals discarded
				    

				    
    in

    let binary_search kept clause =
      
      let discarded = ref [] in
      
      let rec binary_search kept clause =
	let block_term = Clause.to_term (Clause.of_literals kept) in
	let primed_term = Term.mk_and (List.map (fun t -> Term.bump_state Numeral.one (Term.negate t)) kept) in
	
	let init = S.check_sat_term solver_init [Term.negate block_term] in
	let cons = S.check_sat_term solver_frames [(Term.mk_and [block_term;primed_term])] in
	
	if not (cons || init) then (
	  discarded := !discarded @ (Array.to_list clause);
	  []
	)
	else if Array.length clause < 2 then
	  Array.to_list clause
	else
	  let m = (Array.length clause) / 2 in
	  let t1 = Array.sub clause 0 (m/2) in
	  let t2 = Array.sub clause ((m/2)+1) m in
	  let m2 = binary_search (kept @ (Array.to_list t1)) t2 in
	  let m1 = binary_search (kept @ m2) t1 in	
	  m1 @ m2
      in
      
      (Clause.of_literals (binary_search kept clause)), (Clause.of_literals !discarded)

    in


    
    let block_term = Clause.to_term clause in
    let primed_term = Term.mk_and (List.map (fun t -> Term.negate (Term.bump_state Numeral.one t)) (Clause.elements clause)) in

    let init = S.check_sat_term solver_init [Term.negate block_term] in
    let (cons,model) = S.check_sat_term_model solver_frames [(Term.mk_and [block_term;primed_term])] in

    (debug pdr
           "@[<v>%a@]"
           (pp_print_list 
	      (fun ppf (v, t) -> 
	       Format.fprintf ppf 
			      "(%a %a)"
			      Var.pp_print_var v
			      Term.pp_print_term t)
	      "@,")
           model
     in

     assert (not cons));
    
    let k,d = match Flags.pdr_inductively_generalize() with
      | 1 -> linear_search clause [] (Clause.elements clause)
      | 2 -> linear_search clause [] (order_terms (Clause.elements clause) term_tbl)
      | 3 -> binary_search [] (Array.of_list (Clause.elements clause))
      | _ -> clause , Clause.empty
    in



    debug pdr
          "@[<v>Reduced blocking clause to@,@[<v>%a@]"
          (pp_print_list Term.pp_print_term "@,") 
          (Clause.elements k)
    in

    k,d

  (* Check if [prop] is always satisfied in one step from [state] and
   return a generalized counterexample if not. If the counterexample
   holds in the initial state, raise the exception
   {!Counterexample} 

   [find_cex s z frame state prop] takes a pair of solver instances
   [s], a transition system [z], the set of clauses [frame] of a
   frame, an additional constraint [state] on the frame and a property
   [prop]. The solver instance [solver_frame] must have the transition
   relation, invariants and all clauses in [frame] already asserted.

   If the entailment f & state & T |= prop' holds, the function
   returns [true, _]. If the entailment does not hold, the
   counterexample is generalized to a cube [cex_gen]. If the [cex_gen]
   holds in the initial state (checked in [solver_init]), the
   exception [Counterexample] is raised. If [cex_gen] does not hold in
   the initial state, [false, cex_gen] is returned.

   *)
let find_cex 
      ((solver_init, solver_frames, _) as solvers) 
      trans_sys 
      all_props
      frame 
      (state_core, state_rest)
      (prop_core, prop_rest)
      term_tbl = 

  (* Prime variables in property *)
  let prop_core', prop_rest' =
    (Clause.map (Term.bump_state Numeral.one) prop_core, 
     Clause.map (Term.bump_state Numeral.one) prop_rest)
  in

  (* Join the two subclauses *)
  let state_clause, prop_clause, neg_prop_clause' = 
    (Clause.union state_core state_rest, 
     Clause.union prop_core prop_rest,
     Clause.map Term.negate (Clause.union prop_core' prop_rest'))
  in

  (* List of literals in clauses *)
  let state_terms, neg_prop_terms' = 
    (Clause.elements state_clause, 
     Clause.elements neg_prop_clause')
  in

  (* Clause of two subclauses *)
  let state, prop = 
    (Clause.to_term state_clause, 
     Clause.to_term prop_clause) 
  in

  debug pdr
	"Searching for counterexample"
    in

    debug pdr
	  "@[<v>Current context@,@[<hv>%a@]@]"
	  HStringSExpr.pp_print_sexpr_list
	  (let r, a = 
             S.T.execute_custom_command solver_frames "get-assertions" [] 1 
	   in
	   S.fail_on_smt_error r;
	   a)
    in

<<<<<<< HEAD
  debug pdr
      "@[<v>Current frames@,@[<hv>%a@]@]"
    SMTExpr.pp_print_expr
    (SMTExpr.smtexpr_of_term solvers_declare (CNF.to_term frame))
  in
=======
    debug pdr
	  "@[<v>Current frames@,@[<hv>%a@]@]"
	  SMTExpr.pp_print_expr (SMTExpr.smtexpr_of_term (CNF.to_term frame))
    in
>>>>>>> 4cb25a8e

    (* Push a new scope to the context *)
    S.push solver_frames;

    (debug smt
	   "Asserting constraints on current frame"
     in

     (* Assert blocking clause in current frame *)
     S.assert_term solver_frames state);

    (debug smt
	   "Asserting bad property"
     in

     (* Assert bad property of next frame *)
     List.iter 
       ((if Flags.pdr_tighten_to_unsat_core () then
           S.assert_named_term
	 else
           S.assert_term)
          solver_frames) 
       neg_prop_terms');

    if 

      (debug smt
             "Checking entailment"
       in

       (* Check if we can get outside the property in one step 

         R_k[x] & state[x] & T[x,x'] |= prop[x'] *)
       S.check_sat solver_frames)

    then

      (

	debug pdr 
              "Counterexample found"
	in

	(*      
      debug pdr
          "@[<v>Current context@,@[<hv>%a@]@]"
          HStringSExpr.pp_print_sexpr_list
          (let r, a = 
            S.T.execute_custom_command solver_frames "get-assertions" [] 1 
           in
           S.fail_on_smt_error r;
           a)
      in
	 *)     

	(* Get counterexample to entailment from satisfiable formula *)
	let cex = 
          S.get_model 
            solver_frames
            (TransSys.vars_of_bounds trans_sys Numeral.zero Numeral.one) 
	in

	(debug pdr
               "@[<v>%a@]"
               (pp_print_list 
		  (fun ppf (v, t) -> 
		   Format.fprintf ppf 
				  "(%a %a)"
				  Var.pp_print_var v
				  Term.pp_print_term t)
		  "@,")
               cex
	 in

	 (* Remove scope from the context *)
	 S.pop solver_frames);

	(* R_k[x] & state[x] & T[x,x'] |= prop[x'] *)
	(* exists y.f[x] & T[x,x'] & g[x'] *)

	(* Generalize the counterexample to a formula *)
	let cex_gen = 
          generalize 
            trans_sys 
            cex 
            (Term.mk_and 
               [all_props; CNF.to_term frame; state])
            (Term.negate prop)
	in

	debug pdr 
              "@[<v>Generalized counterexample:@,@[<hv>%a@]@]"
              (pp_print_list Term.pp_print_term ",@,")
              cex_gen
	in

	(* Create clause of counterexample, must negate all literals
         later but not now *)
	let cex_gen_clause = 
          List.fold_left 
            (fun a t -> Clause.add t a)
            Clause.empty
            cex_gen
	in              

	(* Push a new scope level to the context *)
	S.push solver_init;

	(* Assert each literal of the counterexample in the initial
         state *)
	List.iter 
          ((if Flags.pdr_tighten_to_unsat_core () then
              S.assert_named_term
            else
              S.assert_term) 
             solver_init) 
          cex_gen;

	if

          debug smt
		"Checking if counterexample holds in the initial state"
          in

          (* Is the counterexample a model of the initial state? 

           We must check with the generalized counterexample here, not
           with the specific model. *)
          S.check_sat solver_init 

	then

          (

            debug pdr 
		  "Counterexample holds in the initial state"
            in

            debug pdr
		  "@[<v>Current context@,@[<hv>%a@]@]"
		  HStringSExpr.pp_print_sexpr_list
		  (let r, a = 
                     S.T.execute_custom_command solver_init "get-assertions" [] 1 
		   in
		   S.fail_on_smt_error r;
		   a)
            in

            (* Pop scope level from the context *)
            S.pop solver_init;

            (* Counterexample holds in the initial state *)
            raise Bad_state_reachable

          )

	else

          (

            (debug pdr 
		   "Counterexample does not hold in the initial state"
             in

             (* Partition counterexample into subclause in the unsat
              core and subclause of remaining literals *)
             let core, rest = 

               if Flags.pdr_tighten_to_unsat_core () then 

		 partition_core 
                   solver_init 
                   cex_gen_clause

               else

		 cex_gen_clause, Clause.empty

             in

             debug pdr
		   "@[<v>Unsat core of cube is@,@[<v>%a@]"
		   (pp_print_list Term.pp_print_term "@,") 
		   (Clause.elements core)
             in

             if Clause.is_empty core then 

               (Event.log
                  L_info
                  "Reduced blocking clause to empty clause. Restarting.";
		
		raise Restart);

             S.pop solver_init;

             (* Negate all literals in clause now *)
             let ncore, nrest = 
               Clause.map Term.negate core,
               Clause.map Term.negate rest
             in

             (* Return generalized counterexample *)
             false, ( ncore, nrest))

          )

      )

    else

      (

	(debug pdr 
               "No counterexample found"
	 in

	 (* Partition counterexample into subclause in the unsat core
          and subclause of remaining literals *)
	 let core', rest' = 

           if Flags.pdr_tighten_to_unsat_core () then 

             partition_core 
               solver_frames 
               neg_prop_clause'

           else

             neg_prop_clause', Clause.empty 

	 in

	 (* Unprime and unnegate variables in literals of core and rest *)
	 let core, rest = 
           (Clause.map 
              Term.negate
              (Clause.map (Term.bump_state Numeral.(- one)) core'),
            Clause.map 
              Term.negate
              (Clause.map (Term.bump_state Numeral.(- one)) rest'))
	 in

	 (* Remove scope from the context *)
	 S.pop solver_frames;

	 if not (Clause.is_empty rest) then 

           (debug pdr
		  "@[<v>Reduced blocking clause to unsat core:@,%a@,%a@]"
		  Clause.pp_print_clause core
		  Clause.pp_print_clause rest
            in

            Stat.incr Stat.pdr_tightened_blocking_clauses);

	 let core, rest' = trim_clause solver_init solver_frames (Clause.union core prop_core) term_tbl in
	 

	 (* Entailment holds, no counterexample *)
	 (true, (core , Clause.union (Clause.union rest rest') prop_rest)))

      )

      
      
(* ********************************************************************** *)
(* Counterexample extraction                                              *)
(* ********************************************************************** *)

  let check_rel_inductive solver_misc trans_sys r_pred_i r_i =
    S.push solver_misc;
    if CNF.is_empty r_pred_i then
      (* Assert transition relation from previous frame *)
      S.assert_term
	solver_misc
	(TransSys.init_of_bound trans_sys Numeral.zero)
    else
      (
	(* Assert all clauses in R_i-1 *)
	CNF.iter
	  (fun c -> c |> Clause.to_term |> S.assert_term solver_misc)
	  (CNF.union r_pred_i r_i)
      );
    (* Assert transition relation from previous frame *)
    S.assert_term
      solver_misc
      (TransSys.trans_of_bound trans_sys Numeral.one);

    S.assert_term
      solver_misc
      (TransSys.invars_of_bound trans_sys Numeral.zero);

    S.assert_term
      solver_misc
      (TransSys.invars_of_bound trans_sys Numeral.one);

    S.assert_term
      solver_misc
      (TransSys.props_of_bound trans_sys Numeral.zero);

    S.assert_term
      solver_misc
      (TransSys.props_of_bound trans_sys Numeral.one);

    S.assert_term
      solver_misc
      (Term.negate
	 (Term.mk_and
	    (CNF.fold
	       (fun c a -> Term.bump_state Numeral.one (Clause.to_term c) :: a)
	       r_i
	       []
	    )
	 )
      );

    let res = S.check_sat solver_misc in
    S.pop solver_misc;
    not res


  let rec check_frames solver_misc trans_sys = function
    | [] -> true
    | r_i :: tl ->
       let r_pred_i = match tl with
	 | [] -> CNF.empty
	 | r_pred_i :: _ -> r_pred_i
       in
       let tl = match tl with
	 | [] -> []
	 | r_pred_i :: rest -> (CNF.union r_pred_i r_i) :: rest
       in
       if
	 check_rel_inductive solver_misc trans_sys r_pred_i r_i
       then
	 (debug pdr
		"PDR Invariant R_%d & T |= R_%d holds"
		(List.length tl)
		((List.length tl) + 1)
	  in
	  check_frames solver_misc trans_sys tl)
       else
	 (debug pdr
		"PDR Invariant R_%d & T |= R_%d does not hold"
		(List.length tl)
		((List.length tl) + 1)
	  in
	  false)


(* Assert current blocking clauses from frames, and transition relation *)
let rec assert_block_clauses solver trans_sys i = function 

  (* Finish when blocking clauses for all frames asserted *)
  | [] -> ()

  (* Only assert core literals *)
  | (b_i, _) :: tl -> 

     (* Blocking clause to term at instant i *)
     let t_i = 
       Term.bump_state
         i
         (Clause.to_term b_i)
     in

     (* Assert blocking clause *)
     S.assert_term solver (Term.negate t_i);

     (* Assert transition relation from previous frame *)
     S.assert_term 
       solver
       (TransSys.trans_of_bound trans_sys i);

     (* Recurse for remaining blocking clauses *)
     assert_block_clauses solver trans_sys (Numeral.succ i) tl



(* Extract a concrete counterexample from a trace of blocking clauses *)
let extract_cex_path
    (solver_init, solver_frames, solver_misc) 
    trans_sys 
    trace = 

  debug pdr
      "@[<v>Current context@,@[<hv>%a@]@]"
      HStringSExpr.pp_print_sexpr_list
      (let r, a = 
        S.T.execute_custom_command solver_misc "get-assertions" [] 1 
       in
       S.fail_on_smt_error r;
       a)
  in

  S.push solver_misc;

  let k_plus_one = Numeral.(of_int (List.length trace)) in

  (* Assert initial state constraint *)
  S.assert_term 
    solver_misc
    (TransSys.init_of_bound trans_sys Numeral.zero);

  (* Assert blocking clause and transition relation for tail of
     trace *)
  assert_block_clauses solver_misc trans_sys Numeral.one trace;

  (* Get a model of the execution path *)
  if S.check_sat solver_misc then 

    (* Extract concrete values from model *)
    let res = 
      TransSys.path_from_model 
        trans_sys
        (S.get_model solver_misc)
        k_plus_one
    in

    S.pop solver_misc;

    res

  else

    (* Must be satisfiable *)
    assert false
  


(* ********************************************************************** *)
(* Blocking of counterexamples to induction                               *)
(* ********************************************************************** *)


(* Add cube to block in future frames *)
let add_to_block_tl block_clause block_trace = function
  
  (* Last frame has no successors *)
  | [] -> [] 
          
  (* Add cube as proof obligation in next frame *)
  | (block_clauses, r_succ_i) :: block_clauses_tl -> 
    (block_clauses @ [block_clause, block_trace], r_succ_i) :: block_clauses_tl



(* Recursively block counterexamples 

   [block s z c f] takes a pair of solver instances [s], the
   transition system [z], a stack of pairs of counterexamples and
   their frame [c] and the list of lower frames in descending order
   [f].

   The frames on the stack [c] are in ascending order such that
   reversing them and appending the frames [f] yields the frames in
   descending order. Each element on the stack is a pair of a
   generalized cube and a frame where this cube has to be blocked. In
   the solver instance [solver_frames] the clauses of each frame on
   the stack have been asserted on a new scope in the order they were
   pushed onto the stack.

   If there are no lower frames in [f], we are in frame R_1 and know
   the counterexample is not reachable from the initial state. We pop
   the counterexample and the frame from the stack, add the cube as
   blocking clause to its accompanying frame and pop one scope from
   the solver instance, thus removing the assertions of R_1.

   If we are in some frame R_i with i > 1 and have a counterexample
   cube B_i on the stack, we assert the clauses of R_i-1 on a new
   scope level of the solver instance and check if there is a
   counterexample to the unreachability of B_i.

   If B_i is reachable from R_i-1, we push the frame R_i-1 and the
   witness B_i-1 to the stack and recurse to block this new
   counterexample B_i-1.

   If B_i is not reachable from R_i-1, we pop the counterexample B_i
   and the frame R_i from the stack, add the cube as blocking clause
   to R_i and pop two scope levels from the solver instance to remove
   both the clauses in R_i-1 and R_i. We then recurse to block the
   remaining counterexamples on the stack.

*)
let rec block ((solver_init, solver_frames, solver_misc) as solvers) trans_sys props term_tbl = 

  function 

  (* No more proof obligations, return frames *)
  | [] -> 

     (function frames ->           

               debug pdr
		     "All counterexamples in R_k blocked"
      in

      (* Return frames unchanged and no new counterexamples *)
      frames

     )


  (* No more cubes to block in R_i *)
  | ([], r_i) :: block_tl -> 

     (function frames ->

               (debug pdr
		      "All cubes blocked in R_%d"
		      (succ (List.length frames))
		in

		(* Pop clauses in R_i *)
		S.pop solver_frames;
		
		(* Return to counterexamples to block in R_i+1 *)
		block solvers trans_sys props term_tbl block_tl (r_i :: frames)))


  (* Take the first cube to be blocked in current frame *)
  | (((((core_block_clause, rest_block_clause) as block_clause), 
       block_trace)
      :: block_clauses_tl), r_i)
    :: block_tl as trace -> 

     (function 
         
       (* No preceding frames, we are in the lowest frame R_1 *)
       | [] -> 



	  
          
          (debug pdr
		 "Blocking reached successor of initial state"
           in



           
           Event.log L_trace "Blocking reached R_1";

	   (*
           if Flags.pdr_print_blocking_clauses () then
             
             (Format.fprintf 
                !ppf_inductive_assertions
                "@[<v>-- Blocking clause@,@[<hv 2>assert@ %a;@]@]@." 
                Lustre.pp_print_term (Clause.to_term core_block_clause));
	    *)

	   

	   
	   
           (debug pdr
		  "@[<v>Adding blocking clause to R_1@,@[<hv>%a@]@]"
		  Clause.pp_print_clause core_block_clause
            in



	    
            (* Add blocking clause to all frames up to where it has
               to be blocked *)
            let r_i' = CNF.add_subsume core_block_clause r_i in 

	    assert (check_frames solver_misc trans_sys (r_i' :: []));


	    
	    S.push solver_init;

	    S.assert_term 
	      solver_init
	      (TransSys.init_of_bound trans_sys Numeral.zero);

	    S.assert_term 
	      solver_init
	      (TransSys.init_of_bound trans_sys Numeral.one);

	    let x,m = S.check_sat_term_model solver_init ((Clause.to_term core_block_clause) :: (Term.negate (Term.bump_state Numeral.one (Clause.to_term core_block_clause)) :: [])) in
	    
	    S.pop solver_init;
	    assert (not x);


            (* Add cube to block to next higher frame if flag is set *)
            let block_tl' = 

              if Flags.pdr_block_in_future () then 

		add_to_block_tl block_clause block_trace block_tl

              else

		block_tl

            in

            (* Return frame with blocked counterexample *)
            block 
              solvers 
              trans_sys 
              props
	      term_tbl
              ((block_clauses_tl, r_i') :: block_tl') 
              []))

       (* Block counterexample in preceding frame *)
       | r_pred_i :: frames_tl as frames -> 

	  debug pdr
		"@[<v>Context before visiting or re-visiting frame@,@[<hv>%a@]@]"
		HStringSExpr.pp_print_sexpr_list
		(let r, a = 
		   S.T.execute_custom_command solver_frames "get-assertions" [] 1 
		 in
		 S.fail_on_smt_error r;
		 a)
      in

      debug pdr
            "Adding clauses in frame R_%d, %d clauses to block" 
            (succ (List.length frames_tl))
            ((List.length block_clauses_tl) + 1)
      in

      (* Push a new scope onto the context *)
      S.push solver_frames;

      (* Assert all clauses only in R_i in this context

             The property is implicit in every frame and has been
             asserted in the context before *)
      CNF.iter 
	(function c -> S.assert_term solver_frames (Clause.to_term c)) 
	r_pred_i;

      (* Combine clauses from higher frames to get the actual
             clauses of the delta-encoded frame R_i *)
      let r_pred_i_full =
	List.fold_left
          (fun a (_, r) -> CNF.union r a)
          r_pred_i
          trace
      in

      
      match 

	(try

            (* Find counterexamples where we can get outside the
                  property in one step and generalize to a cube. The
                  counterexample does not hold in the initial state. *)
            Stat.time_fun Stat.pdr_find_cex_time (fun () ->
						  find_cex 
						    solvers 
						    trans_sys 
						    props
						    r_pred_i_full
						    block_clause
						    block_clause
						    term_tbl)

          with Bad_state_reachable -> 

            (

              List.iter
		(fun _ -> S.pop solver_frames)
		block_tl;

              S.pop solver_frames;
              
              (debug pdr
                     "@[<v>Current context@,@[<hv>%a@]@]"
                     HStringSExpr.pp_print_sexpr_list
                     (let r, a = 
			S.T.execute_custom_command solver_frames "get-assertions" [] 1 
                      in
                      S.fail_on_smt_error r;
                      a)
               in
               
               raise (Counterexample (block_clause :: block_trace)))

            )

	)

      with

      (* No counterexample, nothing to block in lower frames *)
      | true, (core_block_clause, rest) -> 

	 Event.log L_trace
                   "Counterexample is unreachable in R_%d"
                   (succ (List.length frames_tl));

	 (*
              if Flags.pdr_print_blocking_clauses () then
                
                (Format.fprintf 
                   !ppf_inductive_assertions
                   "@[<v>-- Blocking clause@,@[<hv 2>assert@ %a;@]@]@." 
                   Lustre.pp_print_term (Clause.to_term core_block_clause));
	  *)
	 
	 (debug pdr
		"@[<v>Adding blocking clause to R_k%t@,@[<hv>%a@]@]"
		(function ppf -> if block_tl = [] then () else 
				   Format.fprintf ppf "-%d" (succ (List.length block_tl)))
		Clause.pp_print_clause core_block_clause
          in

	  let r_i'' = CNF.add_subsume (Clause.union core_block_clause rest) r_i in
	  
	  assert (check_frames solver_misc trans_sys (r_i'' :: frames));

	  
	  
          (* Add blocking clause to all frames up to where it has
                  to be blocked *)
          let r_i' = CNF.add_subsume core_block_clause r_i in 

	  assert (check_frames solver_misc trans_sys (r_i' :: frames)); 

          (* Pop the previous frame from the context *)
          S.pop solver_frames;

          (* Add cube to block to next higher frame if flag is set *)
          let block_tl' = 

            if Flags.pdr_block_in_future () then 

              add_to_block_tl block_clause block_trace block_tl

            else

              block_tl

          in
	  


          (* Return frame with blocked counterexample *)
          block 
            solvers 
            trans_sys 
            props
	    term_tbl
            ((block_clauses_tl, r_i') :: block_tl') 
            frames)

      (* We have found a counterexample we need to block recursively *)
      | false, block_clause' ->

	 (debug pdr
		"Trying to block counterexample in preceding frame"
          in

          Event.log L_trace
                    "Counterexample is reachable in R_%d, blocking recursively"
                    (succ (List.length frames_tl));


          block 
            solvers 
            trans_sys 
            props
	    term_tbl
            (([block_clause', (block_clause :: block_trace)], 
              r_pred_i) :: trace) 
            frames_tl))
	    


(* Find counterexamples to induction, that is, where we get outside
   the property in one step from the last frame. Then strengthen the
   last frame and recursively all lower frames by blocking
   counterexamples reaching ~P in one step until all successors of the
   last frame are within P, see {!block}.

   The list of frames must not be empty, we start with k=1. *)
let rec strengthen
	  ((solver_init, solver_frames, solver_misc) as solvers) trans_sys props term_tbl = 

  function 

  (* k > 0, must have at least one frame *)
  | [] -> invalid_arg "strengthen"

  (* Head of frames is the last frame *)
  | r_k :: frames_tl as frames -> 

     (debug smt
            "strengthen: asserting clauses of R_k"
      in

      S.push solver_frames;

      (* Assert all clauses of R_k in this context *)
      CNF.iter 
        (function c -> S.assert_term solver_frames (Clause.to_term c)) 
        r_k);

     let prop_clause = 
       Clause.singleton props, Clause.empty
     in
     
     match 
       
       (try

           (* Find counterexamples where we can get outside the property
               in one step and generalize to a cube. The counterexample
               does not hold in the initial state. *)
           Stat.time_fun Stat.pdr_find_cex_time (fun () ->
						 find_cex 
						   solvers 
						   trans_sys 
						   props
						   r_k
						   (Clause.top, Clause.empty)
						   prop_clause
						   term_tbl)

         with Bad_state_reachable -> 
           
           (

             (* Remove assertions of frame from context *)
             S.pop solver_frames;
             
             raise (Counterexample [prop_clause]))

       )


     with

     (* No counterexample, return frames unchanged *)
     | true, _ -> 

        (debug pdr
               "Property holds in all states reachable from the last frame"
         in

         debug pdr
               "@[<v>Current context@,@[<hv>%a@]@]"
               HStringSExpr.pp_print_sexpr_list
               (let r, a = 
                  S.T.execute_custom_command 
                    solver_frames 
                    "get-assertions" 
                    [] 
                    1 
                in
                S.fail_on_smt_error r;
                a)
         in

         (* Remove assertions of frame from context *)
         S.pop solver_frames;

	 assert (check_frames solver_misc trans_sys (r_k :: frames_tl));

         (* Return frames and counterexamples *)
         (r_k :: frames_tl))

     (* We have found a counterexample we need to block
           recursively *)
     | false, block_clause -> 

        (debug pdr
               "Trying to block counterexample in all frames"
         in

         Stat.incr Stat.pdr_counterexamples_total;
         Stat.incr_last Stat.pdr_counterexamples;

         Event.log L_trace
		   "Counterexample to induction in last frame R_%d, \
		    blocking recursively"
		   (List.length frames);



         (* Block counterexample in all lower frames *)
         let frames' = 
           block 
             solvers 
             trans_sys 
             props
	     term_tbl
             [([block_clause, [prop_clause]], r_k)] 
	     frames_tl
         in

	 assert (check_frames solver_misc trans_sys frames');

         (* Find next counterexample to block *)
         strengthen solvers trans_sys props term_tbl frames')
        


(* ********************************************************************** *)
(* Forward propagation                                                    *)
(* ********************************************************************** *)

(* Check for inductive clauses simultaneously

   The context of the solver must contain the transition relation and
   the invariants. *)
let rec partition_inductive solver accum terms =

  (* Add prime to all terms *)
  let terms' = List.map (Term.bump_state Numeral.one) terms in 

  match 

    (* Check if all clauses are inductive *)
    S.check_sat_term_model 
      solver 
      ((Term.mk_not (Term.mk_and terms')) :: terms)

  with 

    (* Some clauses are not inductive *)
    | true, model -> 
      
      (* Separate not inductive terms from potentially inductive
         terms. 

         C_1 & ... & C_n & T & ~ (C_1' & ... & C_n') is satisfiable,
         partition C_1', ..., C_n' by their model value, false terms
         are certainly not inductive, true terms can be inductive *)
      let maybe_inductive', not_inductive' =
        List.partition 
          (function t -> Eval.bool_of_value (Eval.eval_term [] model t))
          terms'
      in

      (* Remove primes from not inductive terms *)
      let not_inductive = 
        List.map (Term.bump_state Numeral.(- one)) not_inductive' 
      in

      (* Remove primes from potentially inductive terms *)
      let maybe_inductive =
        List.map (Term.bump_state Numeral.(- one)) maybe_inductive' 
      in

      Event.log L_trace
        "%d clauses not inductive, %d maybe" 
        (List.length not_inductive)
        (List.length maybe_inductive);

      (* Continue checking remaining terms for inductiveness *)
      partition_inductive solver (not_inductive @ accum) maybe_inductive 
        
    (* All term are inductive, return not inductive and inductive terms *)
    | false, _ -> 

      Event.log L_trace
        "All %d clauses inductive" 
        (List.length terms);

      terms, accum
      

(* Check which clauses can be propagated to the next frame simultaneously

   The context of the solver must contain the transition relation,
   the invariants and the clauses in the previous frame. 

   Clauses that cannot be propagated are in [accum], clauses in [term]
   can possibly be propagated. *)
let rec partition_propagate solver accum = function

  (* No clause can be propagated *)
  | [] -> [], accum

  | terms -> 

    (* Add prime to all terms *)
    let terms' = List.map (Term.bump_state Numeral.one) terms in 

    (* Assert ~ (C_1' & ... & C_n') where the C_i are the possibly
       propagatable clauses *)
    S.assert_term solver (Term.mk_not (Term.mk_and terms'));

    match 

      (* Check if all clauses can be forward propagated simultaneously *)
      S.check_sat solver 

    with 

      (* Some clauses cannot be propagated *)
      | true -> 

        (* Get variables in clauses *)
        let vars = 
          Var.VarSet.elements (Term.vars_of_term (Term.mk_and terms')) 
        in

        (* Get a model of the satisfiable context *)
        let model = S.get_model solver vars in

        (* Separate clauses that can certainly not be propagated from
           clauses that may be propagated.

           R & T & ~ (C_1' & ... & C_n') is satisfiable, partition the
           clauses in C_1', ..., C_n' by their model value, false terms
           can certainly not be propagated, true terms may be
           propagated. *)
        let maybe_propagate', cannot_propagate' =
          List.partition 
            (function t -> Eval.bool_of_value (Eval.eval_term [] model t))
            terms'
        in

        (* Remove primes from not propagatable terms *)
        let cannot_propagate = 
          List.map (Term.bump_state Numeral.(- one)) cannot_propagate' 
        in

        (* Remove primes from potentially propagatable terms *)
        let maybe_propagate =
          List.map (Term.bump_state Numeral.(- one)) maybe_propagate' 
        in

        Event.log L_trace
          "%d clauses cannot be propagated, %d maybe" 
          (List.length cannot_propagate)
          (List.length maybe_propagate);

        (* Continue checking remaining terms for inductiveness *)
        partition_propagate solver (cannot_propagate @ accum) maybe_propagate 

      (* All clauses can be propagated, return propagated and
         not propagated terms *)
      | false -> 

        Event.log L_trace
          "All %d clauses can be propagated" 
          (List.length terms);

        terms, accum


(* Assert each clause in the CNF in a new scope in the solver instance *)
let push_and_assert solver cnf =

  (* Push context *)
  S.push solver;
  
  (* Assert each clause in in the cnf *)
  CNF.iter (function c -> S.assert_term solver (Clause.to_term c)) cnf
      

(* Forward propagate clauses to higher frames and add a new frame at
   the end

   Frames are delta-encoded and in a list in descending order. The
   clauses of each frame are asserted on a new scope, then we iterate
   over the frames in reverse, i.e. ascending order, check for each
   clause C in R_i if R_i & T |= C' and move C to R_i+1 if the
   entailment holds. After all clauses of one frame have been
   processed, we pop one scope of the solver instance and continue
   with the clauses of the next frame. After all frames have been
   processed, a new frame is added and initialised with the clauses
   that could be propagated from the highest frame if any.

   If at some point all clauses of one frame could be propagated to
   the next, we have two equal frames, reached a fixpoint and can
   terminate having proved all properties.

   TODO: 

   - For each clause check if it is invariant: C & T |= C'

   - For each clause being propagated check for forward and backward
     subsumption in its new frame

*)
let fwd_propagate
      ((solver_init, solver_frames, solver_misc) as solvers) 
      trans_sys 
      frames =

  (* Recursively forward propagate from lower frame to higher frames *)
  let rec fwd_propagate_aux 
	    ((solver_init, solver_frames, solver_misc) as solvers) 
	    trans_sys 
	    prop 
	    accum = 

    function 

    (* After the last frame *)
    | [] -> 

       (

         (* Check inductiveness of blocking clauses? *)
         if Flags.pdr_check_inductive () then 

           (

             (* Push new scope level in generic solver *)
             S.push solver_misc;

             Stat.start_timer Stat.pdr_inductive_check_time;

             (* Assert transition relation from current frame *)
             S.assert_term 
               solver_misc
               (TransSys.trans_of_bound trans_sys Numeral.one);

             (* Partition clause into inductive and non-inductive *)
             let inductive_terms, non_inductive_terms = 
               partition_inductive 
                 solver_misc
                 []
                 (List.map Clause.to_term (CNF.elements prop))
             in

             (* Turn terms into clauses *)
             let inductive, non_inductive = 
               List.map Clause.of_term inductive_terms,
               List.map Clause.of_term non_inductive_terms
             in
	     (*
              if Flags.pdr_print_inductive_assertions () then

                (

                  List.iter
                    (Format.fprintf 
                       !ppf_inductive_assertions
                       "@[<v>-- Inductive clause@,@[<hv 2>assert@ %a;@]@]@." 
                       Lustre.pp_print_term) 
                    inductive_terms

                );
<<<<<<< HEAD
*)
              (* Send invariant *)
              List.iter 
                (fun c -> Event.invariant [] (Clause.to_term c))
                inductive;

              Stat.record_time Stat.pdr_inductive_check_time;

              (* Pop scope level in generic solver *)
              S.pop solver_misc;

              Stat.incr 
                ~by:(List.length inductive_terms) 
                Stat.pdr_inductive_blocking_clauses;

              (debug pdr 
                  "@[<v>New inductive terms:@,@[<hv>%t@]@]"
                  (function ppf -> 
                    (List.iter 
                       (Format.fprintf ppf "%a@," Term.pp_print_term) 
                       inductive_terms)) 
               in
=======
	      *)
             (* Send invariant *)
             List.iter 
               (fun c -> Event.invariant (Clause.to_term c))
               inductive;

             Stat.record_time Stat.pdr_inductive_check_time;

             (* Pop scope level in generic solver *)
             S.pop solver_misc;

             Stat.incr 
               ~by:(List.length inductive_terms) 
               Stat.pdr_inductive_blocking_clauses;

             (debug pdr 
                    "@[<v>New inductive terms:@,@[<hv>%t@]@]"
                    (function ppf -> 
			      (List.iter 
				 (Format.fprintf ppf "%a@," Term.pp_print_term) 
				 inductive_terms)) 
              in
>>>>>>> 4cb25a8e

              (* Add inductive blocking clauses as invariants *)
              List.iter (TransSys.add_invariant trans_sys) inductive_terms);

             (* Add invariants to solver instance *)
             List.iter 
               (S.assert_term solver_init)
               inductive_terms;

             (* Add invariants to solver instance *)
             List.iter 
               (S.assert_term solver_init)
               (List.map (Term.bump_state Numeral.one) inductive_terms);

             (* Add invariants to solver instance *)
             List.iter 
               (S.assert_term solver_frames)
               inductive_terms;

             (* Add invariants to solver instance *)
             List.iter 
               (S.assert_term solver_frames)
               (List.map (Term.bump_state Numeral.one) inductive_terms);

             (* Add a new frame with the non-inductive clauses *)
             (CNF.of_list non_inductive) :: accum

           )

         else

           (

             (* Add a new clause with propagated clauses *)
             prop :: accum

           )

       )

    (* Take the first frame from the list, which is the lowest frame *)
    | f :: tl -> 

       debug pdr
             "forward propagating for frame R_k%t"
             (function ppf -> 
		       if accum = [] then () else 
			 Format.fprintf ppf "-%d" (List.length accum))
  in

  debug pdr 
        "@[<v>Frames before forward propagation@,@[<hv>%a@]@]"
        pp_print_frames (f :: accum)
    in

    (* Assert clauses propagated to this frame *)
    CNF.iter
      (fun c -> S.assert_term solver_frames (Clause.to_term c))
      prop;

    (*
        if not (S.check_sat solver_frames) then 

          (debug pdr 
              "Frame is unsatisfiable without propagated clauses:@,%a@,%a"
              CNF.pp_print_cnf prop
              HStringSExpr.pp_print_sexpr_list
              (let r, a = 
                S.T.execute_custom_command 
                  solver_frames
                  "get-assertions"
                  [] 
                  1 
               in
               S.fail_on_smt_error r;
               a)
           in

           assert false);
     *)

    (* Add clauses propagated from the previous frame 

           No check for subsumption necessary: if a clause is not
           subsumed in one frame, it cannot be subsumed in the next
           frame, which is a subset of the previous frame *)
    let f' = CNF.union_subsume prop f in

    (*
        (* Split into clauses that can and cannot be propagated 

           Check if context is satisfiable with negated clause of the
           next state.

           This is equivalent to checking R_i[x] & T[x,x'] |= C[x'] *)
        let keep, fwd =
        in
     *)

    (* Turn terms into clauses *)
    let keep, fwd = 

      (* Simultaneous check for propagation? *)
      if Flags.pdr_fwd_prop_check_multi () then

        (* Partition clauses into propagatable and not propagatable *)
        let fwd_terms, keep_terms = 
          partition_propagate
            solver_frames 
            []
            (List.map Clause.to_term (CNF.elements f'))
        in

        (* Convert list of terms to sets of clauses *)
        CNF.of_list (List.map Clause.of_term keep_terms),
        CNF.of_list (List.map Clause.of_term fwd_terms)

      else (

	CNF.fold
	  (fun clause (keep, fwd) ->

	   debug pdr
		 "@[<v>Checking if clause can be propagated@,%a@]"
		 Clause.pp_print_clause clause
	   in

	   assert (
	       (* Assert that the frames are relatively inductive *)
	       let tl  = match tl with
		 | h :: tl -> (CNF.union fwd h) :: tl
		 | [] -> [fwd]
	       in
	       
	       check_frames solver_misc trans_sys (List.rev ((List.rev accum) @ (f' :: tl)))
	     );
	   




	   (* Negate and prime literals *)
	   let clause' = 
	     Clause.map 
	       (fun c -> (Term.negate (Term.bump_state Numeral.one c)))
	       clause
	   in
	   let literals' = Clause.elements clause' in

	   S.push solver_frames;

	   (* Assert negated literals *)
	   List.iter
	     ((if Flags.pdr_tighten_to_unsat_core () then
		 S.assert_named_term
	       else
		 S.assert_term)
		solver_frames)
	     literals';

	   (* Check for entailment *)
	   if S.check_sat solver_frames then (

	     (debug pdr
		    "@[<v>Cannot propagate clause@,%a@]"
		    Clause.pp_print_clause clause
	      in ());

	     (S.pop solver_frames;

	      (* Clause does not propagate *)
	      (CNF.add_subsume clause keep, fwd))
	   )

	   else (
	     
	     (debug pdr
		    "@[<v>Can propagate clause@,%a@]"
		    Clause.pp_print_clause clause
	      in ());

	     (* Get clause literals in unsat core *)
	     let clause'_core, clause'_rest = 

	       (* Get unsat core only if flag is set *)
	       if Flags.pdr_tighten_to_unsat_core () then 

		 partition_core
		   solver_frames
		   (Clause.of_literals literals')

	       else

		 (* Return entire clause as core, empty clause
                          as rest *)
		 (Clause.of_literals literals'), Clause.empty

	     in

	     S.pop solver_frames;

	     (* Remove primes and negate literals *)
	     let clause_core =
	       Clause.map
		 (fun l -> 
		  (Term.negate (Term.bump_state Numeral.(- one) l)))
		 clause'_core
	     in



	     if Clause.is_empty clause_core then 

	       (Event.log
		  L_info
		  "Reduced blocking clause to empty clause. Restarting.";
		
		raise Restart);

	     (*
                   if Clause.is_empty clause_core then 

                     (debug pdr 
                         "Context is unsatisfiable without clause:@,%a@,%a"
                         Clause.pp_print_clause clause
                         HStringSExpr.pp_print_sexpr_list
                         (let r, a = 
                           S.T.execute_custom_command 
                             solver_frames
                             "get-assertions"
                             [] 
                             1 
                          in
                          S.fail_on_smt_error r;
                          a)
                      in

                      assert false);
	      *)



	     (* Clause was tightened? *)
	     if not (Clause.is_empty clause'_rest) then 

	       (

		 (* Get literals in clause *)
		 let literals = 
		   List.map
		     Term.negate
		     (Clause.elements clause) 
		 in

		 S.push solver_init;

		 (* Assert literals in initial state *)
		 List.iter
		   (S.assert_named_term solver_init)
		   literals;

		 (* Check for entailment *)
		 if S.check_sat solver_init then

		   (debug pdr
			  "Blocking clause intersects with initial state@ %a"
			  Clause.pp_print_clause clause
		    in

		    assert false)

		 else

		   (

		     (* Get clause literals in unsat core *)
		     let clause_core_init, clause_rest_init = 

		       if Flags.pdr_tighten_to_unsat_core () then 

			 partition_core
			   solver_init
			   (Clause.of_literals literals)

		       else

			 (* Return entire clause as core, empty clause
                          as rest *)
			 (Clause.of_literals literals), Clause.empty

		     in

		     S.pop solver_init;

		     let clause_core = 
		       Clause.union 
			 clause_core
			 (Clause.map Term.negate clause_core_init)
		     in

		     (debug pdr
			    "Tightened clause@ %a to@ %a@ dropping@ %a"
			    Clause.pp_print_clause clause
			    Clause.pp_print_clause clause_core
			    Clause.pp_print_clause clause'_rest
		      in

		      (* Extra checks
                               S.push solver_frames;

                               S.assert_term 
                               solver_frames
                               (Clause.to_term clause_core);

                               (* Shortening the clause must not make the frame
                               unsatisfiable *)
                               assert (S.check_sat solver_frames);

                               S.assert_term 
                               solver_frames 
                               (Term.negate 
                                 (Term.bump_state
                                    1
                                    (Clause.to_term clause_core)));

                               (* The shortened clause must propagate *)
                               assert (not (S.check_sat solver_frames));

                               S.pop solver_frames;
		       *)

		      Stat.incr Stat.pdr_tightened_propagated_clauses;

		      (keep, CNF.add_subsume clause_core fwd))))

	     else

	       (

		 (* Propagate unchanged clause *)
		 (keep, CNF.add_subsume clause fwd))))
	  f'
	  (CNF.empty, CNF.empty) 

      )
	     

    in

    Stat.incr 
      ~by:(CNF.cardinal fwd) 
      Stat.pdr_fwd_propagated;

    Event.log L_trace
              "Propagating %d clauses from F_%d to F_%d"
              (CNF.cardinal fwd)
              (succ (List.length accum))
              (succ (succ (List.length accum)));

    (debug pdr 
           "@[<v>Frames after forward propagation@,@[<hv>%a@]@]"
           pp_print_frames 
           (match tl with 
            | [] -> (CNF.union fwd  keep) :: accum 
            | h :: tl -> (CNF.union fwd h) :: keep :: accum)
     in

     ());

    assert
      (check_rel_inductive
	 solver_misc
	 trans_sys
	 (List.fold_left
	    CNF.union
	    keep
	    accum)
	 (match tl with [] -> fwd | h :: _ -> CNF.union fwd h));

    (* All clauses in R_i-1 \ R_i can be propagated to R_i, hence
            we have R_i-1 = R_i and terminate *)
    if CNF.cardinal keep = 0 then 

      (

        Event.log L_trace
		  "Fixpoint reached: F_%d and F_%d are equal"
		  (succ (List.length accum))
		  (succ (succ (List.length accum)));

        Stat.set 
          (succ (List.length accum))
          Stat.pdr_fwd_fixpoint;
            (*            
            if Flags.pdr_print_inductive_invariant () then

              (Format.fprintf 
                 !ppf_inductive_assertions
                 "@[<v>-- Inductive invariant:@,assert@ %a@]"
                 Lustre.pp_print_term (term_of_frames (fwd :: tl)));
  *)          

            (* Unprimed property *)
            let props = TransSys.props_of_bound trans_sys Numeral.zero in

            (* Unprimed inductive invariant *)
            let ind_inv = 
              Term.mk_and
                [term_of_frames (fwd :: tl); props] 
            in

            if Flags.pdr_print_inductive_invariant () then 

              Event.log L_off
                "@[<hv>Inductive invariant:@ %a@]"
                Term.pp_print_term ind_inv;

            if Flags.pdr_check_inductive_invariant () then 


              (

                (* Initial state constraint *)
                let init = TransSys.init_of_bound trans_sys Numeral.zero in

                (* Transition relation *)
                let trans_01 = TransSys.trans_of_bound trans_sys Numeral.one in

                (* Transition relation to constrain unprimed variables *)
                let trans_0 = TransSys.trans_of_bound trans_sys Numeral.zero in

                (* Unprimed nvariants *)
                let invars_0 = TransSys.invars_of_bound trans_sys Numeral.zero in

                (* Primed invariants *)
                let invars_1 = TransSys.invars_of_bound trans_sys Numeral.one in

                (* Primed inductive invariant *)
                let ind_inv_1 = Term.bump_state Numeral.one ind_inv in

                (* Push new scope level in generic solver *)
                S.push solver_misc;

                (* Assert initial state constraint *)
                S.assert_term solver_misc init;

                (* Assert unprimed invariants if not empty *)
                if not (invars_0 == Term.t_true) then 
                  S.assert_term solver_misc invars_0;

                (* Assert negation of inductive invariant *)
                S.assert_term solver_misc (Term.mk_not ind_inv);

                (* Check I |= R_i *)
                if not (S.check_sat solver_misc) then 

                  (Event.log L_off
                     "OK: The initial state implies the inductive \
                      invariant.")

                else

                  (Event.log L_off
                     "FAILURE: The initial state does not imply the \
                      inductive invariant.");

                (* Pop scope level *)
                S.pop solver_misc;

                (* Push new scope level *)
                S.push solver_misc;

                (* Assert transition relation between unprimed and primed variables *)
                S.assert_term solver_misc trans_01;

                (* Assert transition relation to constrain unprimed variables *)
                (* S.assert_term solver_misc trans_0; *)

                (* Assert unprimed and primed invariants if not empty *)
                if not (invars_0 == Term.t_true) then 
                  (S.assert_term solver_misc invars_0;
                   S.assert_term solver_misc invars_1);

                (* Assert unprimed inductive invariant *)
                S.assert_term solver_misc ind_inv;

                (* Assert negated primed inductive invariant *)
                S.assert_term solver_misc (Term.mk_not ind_inv_1);

                (* Check R_i & T |= R_i' *)
                if not (S.check_sat solver_misc) then 

                  (Event.log L_off
                     "OK: The inductive invariant is preserved by the \
                      transition relation.")

                else

                  (Event.log L_off 
                     "FAILURE: The inductive invariant is not preserved by \
                      the transition relation.");

                (* Pop scope level in generic solver *)
                S.pop solver_misc;

              );

            S.pop solver_frames;

            raise (Success (List.length frames))

          );

        (* Remove clauses of this frame from the context *)
        S.pop solver_frames;

        (* Propagate in next frame *)
        fwd_propagate_aux solvers trans_sys fwd (keep :: accum) tl

  in

  (debug smt
      "forward propagating: asserting all frames"
   in

   (* Assert clauses in CNF of each frame on a new scope starting with
      the last frame. The top context contains the clauses only in the
      lowest frame. *)
   List.iter (push_and_assert solver_frames) frames);

  (* Forward propagate all clauses and add a new frame *)
  fwd_propagate_aux
    solvers
    trans_sys
    CNF.empty
    []
    (List.rev frames)
  

(* Check if the property is valid in the initial state and in the
   successor of the initial state, raise exception [Counterexample] if
   not *)
let bmc_checks solver_init trans_sys props =

  (* Conjunction of property terms *)
  let props_term = Term.mk_and (List.map snd props) in

  (* Push new scope onto context of solver *)
  S.push solver_init;

  (* Assert negated property in the first state *)
  S.assert_term 
    solver_init 
    (Term.negate props_term);

  (* Check if the property is violated in the initial state *)
  if S.check_sat solver_init then 

    (S.pop solver_init;

     raise (Counterexample []));

  (* Remove assertions for 0-step counterexample check *)
  S.pop solver_init;

  (* Mark all properties as 0-true *)
  List.iter
    (fun (p, _) -> TransSys.set_prop_ktrue trans_sys 0 p)
    props;

  Event.log L_info "All properties hold in the initial state.";

  (* Push new scope onto context of solver *)
  S.push solver_init;

  (debug smt 
      "Asserting negated property in the second state"
   in

   (* Assert negated property in the second state *)
   S.assert_term 
     solver_init 
     (Term.negate (Term.bump_state Numeral.one props_term)));

  (debug smt 
      "Asserting transition relation"
   in

   (* Assert transition relation *)
   S.assert_term solver_init (TransSys.trans_of_bound trans_sys Numeral.one));

  (debug smt 
      "Asserting invariants for second state"
   in

   (* Assert invariants for second state *)
   S.assert_term 
     solver_init
     (TransSys.invars_of_bound trans_sys Numeral.one));

  (* Check if the property is violated in the second state *)
  if S.check_sat solver_init then 

    (S.pop solver_init;

     raise
       (Counterexample
          [Clause.singleton 
             (TransSys.props_of_bound trans_sys Numeral.zero), 
           Clause.empty]));

  (* Remove assertions for 1-step counterexample check *)
  S.pop solver_init;

  (* Mark all properties as 1-true *)
  List.iter
    (fun (p, _) -> TransSys.set_prop_ktrue trans_sys 1 p)
    props;

  Event.log L_info
    "All properties hold in the successor states of the initial state."


(* ********************************************************************** *)
(* Main loop and top-level function                                       *)
(* ********************************************************************** *)

(*

(* Handle events from the queue and return the current k in the BMC process *)
let handle_events
    ((solver_init, solver_frames, _) as solvers) 
    trans_sys 
    bmc_k = 
  
  (* Add invariant to the transition system and assert in solver
     instances *)
  let add_invariant inv = 

    (* Add invariant to the transition system *)
    TransSys.add_invariant trans_sys inv;

    (* Add prime to invariant *)
    let inv_1 = Term.bump_state Numeral.one inv in

    (* Assert invariant in solver instance for initial state *)
    S.assert_term solver_init inv;
    S.assert_term solver_init inv_1;
    
    (* Assert invariant and primed invariant in solver instance for
       transition relation *)
    S.assert_term solver_frames inv;
    S.assert_term solver_frames inv_1

  in

  (* Receive all queued messages 

     Side effect: Terminate when ControlMessage TERM is received.*)
  let messages = Event.recv () in

  List.fold_left 
    (function bmc_k -> function
        
         (* Invariant discovered by other module *)
         | Event.Invariant (_, inv) -> 
           
           (debug pdr
              "@[<hv>Received invariant@ @[<hv>%a@]@]"
              Term.pp_print_term inv 
            in
    
            (* Add invariant to the transition system and assert in
               solver instances *)
            add_invariant inv);
       
            (* No new k in BMC *)
            bmc_k
           
         (* Pass new k in BMC *)
         | Event.BMCState (bmc_k', _) -> bmc_k'

         (* Property has been proved by other module *)
         | Event.Proved (_, _, prop) -> 

           (debug pdr
               "@[<hv>Received proved property %s@]"
               prop
            in
            
            (try 
               
               (* Add invariant to the transition system and assert in
                  solver instances *)
               add_invariant 
                 (List.assoc prop trans_sys.TransSys.props)
                 
             with Not_found -> ()));
           
           (* No new k in BMC *)
           bmc_k
           
         (* Property has been disproved by other module *)
         | Event.Disproved (_, _, prop) -> 

           if 

             (* Property already disproved here? *)
             List.exists
               (fun (p, _) -> p = prop)
               trans_sys.TransSys.props_invalid

           then

             (* Skip *)
             bmc_k

           else
           
             (* Restart upon disproved property *)
             raise (Disproved prop)
           
       )
       bmc_k
       messages

  *)

let handle_events
    ((solver_init, solver_frames, _) as solvers) 
    trans_sys
    props =

  (* Receive queued messages 

     Side effect: Terminate when ControlMessage TERM is received.*)
  let messages = Event.recv () in

  (* Update transition system from messages *)
  let invariants_recvd, prop_status = 
    Event.update_trans_sys trans_sys messages 
  in

  (* Add invariant to the transition system and assert in solver
     instances *)
  let add_invariant inv = 

    (* Add prime to invariant *)
    let inv_1 = Term.bump_state Numeral.one inv in

    (* Assert invariant in solver instance for initial state *)
    S.assert_term solver_init inv;
    S.assert_term solver_init inv_1;

    (* Assert invariant and primed invariant in solver instance for
       transition relation *)
    S.assert_term solver_frames inv;
    S.assert_term solver_frames inv_1

  in

  (* Assert all received invariants *)
  List.iter add_invariant (Event.top_invariants_of_invariants invariants_recvd);

  (* Restart if one of the properties to prove has been disproved *)
  List.iter
    (fun (p, _) -> match TransSys.get_prop_status trans_sys p with 
       | TransSys.PropFalse _ -> raise (Disproved p)
       | _ -> ())
    props


(* PDR main loop

   [frames] is a list of clause sets in reverse order, the head of the
   list is the highest frame.

   Frames are delta-encoded, that is, every frame stores only the
   difference to the previous frame. The property is implicit in each
   frame and not stored there. The initial state is not a frame.

   Let [frames = \[ F_k; ... F_1 \], then let R_i be the union of all
   F_j with j <= i. Let R_0 be the initial state I.

   By construction two invariants of PDR are satisfied:

   (1) R_0 = I
   (2) R_i+1 is a subset of R_i for i = 1,...,k-1

   The procedure further maintains the invariants 

   (3) R_i |= P for i = 1,...,k
   (4) R_i & T |= R'_i+1 for i = 0,...,k

   and uses two SMT solver instances [solver_init] and [solver_frames].

   The instance [solver_init] is assumed to have the initial state
   constraint as well as the unprimed invariants asserted. The
   instance [solver_frames] is assumed to have the transition
   relation, the unprimed and primed invariants and the unprimed
   property asserted. The procedure restores the state of the solver
   instances to the state upon entry.

   A new frame is added to the head of [frames] and beginning with k=1
   all clauses are moved to the highest frame they can be propagated
   to, see {!fwd_propagate}. The last frame is strengthened by adding
   clauses to F_k and lower frames until the all successor states of
   R_k are within the property. If this fails, the exception
   [Counterexample] is raised, see {!strengthen}.

*)
let rec pdr
	  ((solver_init, solver_frames, solver_misc) as solvers) 
	  trans_sys
	  props
	  term_tbl
	  frames = 

  (* Conjunction of property terms *)
  let props_term = Term.mk_and (List.map snd props) in

  (* Must have checked for 0 and 1 step counterexamples *)
  let bmc_checks_passed props =
    
    List.for_all 
      (fun (p, _) -> match TransSys.get_prop_status trans_sys p with
		     | TransSys.PropInvariant -> true
		     | TransSys.PropKTrue k when k >= 1 -> true
		     | _ -> false)
      props

  in

  (debug pdr 
	 "Main loop, k=%d" 
	 (succ (List.length frames))
   in

   let pdr_k = succ (List.length frames) in

   Event.log L_info "PDR main loop at k=%d" pdr_k;

   Event.progress pdr_k;

   Stat.set pdr_k Stat.pdr_k);

  handle_events solvers trans_sys props;

  (debug pdr 
	 "@[<v>Frames before forward propagation@,@[<hv>%a@]@]"
	 pp_print_frames frames
   in
   
   debug pdr
	 "@[<v>Context only contains properties, invariants and the \
          transition relation@,@[<hv>%a@]@]"
	 HStringSExpr.pp_print_sexpr_list
	 (let r, a = 
            S.T.execute_custom_command solver_frames "get-assertions" [] 1 
          in
          S.fail_on_smt_error r;
          a)
   in
   
   Stat.start_timer Stat.pdr_fwd_prop_time);

  (* Frames after forward propagation *)
  let frames' = 

    try 

      (* Forward propagate and add a new frame *)
      fwd_propagate solvers trans_sys frames 

    (* Fixed point reached *)
    with Success pdr_k -> 

      if 

        (* No 0- or 1-step countexample? *)
        bmc_checks_passed props 

      then

        raise (Success pdr_k) 

      else
        
        (* Wait until BMC process has passed k=1 *)
        let rec wait_for_bmc () = 

          (* Receive messages and update transition system *)
          handle_events solvers trans_sys props;

          (* No 0- or 1-step countexample? *)
          if bmc_checks_passed props then

            (* Raise exception again *)
            raise (Success pdr_k)

          else

            (

              (* Delay *)
              minisleep 0.1;

              (* Wait *)
              wait_for_bmc ()

            )

        in

        (* Wait until BMC has passed k=1 *)
        wait_for_bmc ()

  in

  assert (check_frames solver_misc trans_sys frames');

  Stat.record_time Stat.pdr_fwd_prop_time;

  Stat.set_int_list (frame_sizes frames') Stat.pdr_frame_sizes;

  (debug pdr 
	 "@[<v>Frames after forward propagation@,@[<hv>%a@]@]"
	 pp_print_frames frames'
   in

   Stat.append 0 Stat.pdr_counterexamples;

   Stat.start_timer Stat.pdr_strengthen_time;

   (* Recursively block counterexamples in frontier state *)
   let frames'' = 
     strengthen
       solvers
       trans_sys
       props_term
       term_tbl
       frames' 
   in

   Stat.record_time Stat.pdr_strengthen_time;

   Stat.set_int_list (frame_sizes frames'') Stat.pdr_frame_sizes;

   Stat.update_time Stat.pdr_total_time; 

   (* Output statistics *)
   if output_on_level L_info then print_stats ();

   (* No reachable state violates the property, continue with next k *)
   pdr solvers trans_sys props term_tbl frames'')


(* Entry point

     Create two solver instances: [solver_init] which has the initial
     state constraint and the invariants permanently asserted and
     [solver_frames] which has the transition relation and the
     invariants for the current and the next state permanently asserted.

     If BMC is not running in parallel, check for zero and one step
     counterexamples.

     Run PDR main loop and catch [Success] and [Counterexample]
     exceptions.

*)
let main trans_sys =

  if 
    not (Flags.pdr_qe () = `Cooper) && 
    not (Flags.smtsolver () = `Z3_SMTLIB) 
  then
 
    (Event.log L_fatal "Precise quantifier elimination needs Z3 as SMT solver";

     failwith "Unsupported SMT solver for options");
        

  (* PDR solving starts now *)
  Stat.start_timer Stat.pdr_total_time;

  (* Determine logic for the SMT solver *)
  let logic = TransSys.get_logic trans_sys in

  let produce_cores = Flags.pdr_tighten_to_unsat_core () in

  (* Create new solver instance to reason about the initial state *)
  let solver_init = 
    S.new_solver
      ~produce_assignments:true
      ~produce_cores:produce_cores
      logic
  in

  (* Declare uninterpreted function symbols *)
  (* TransSys.iter_state_var_declarations trans_sys (S.declare_fun solver_init); *)

  (* Define functions *)
  TransSys.iter_uf_definitions trans_sys (S.define_fun solver_init);

  (* Save solver instance for clean exit *)
  ref_solver_init := Some solver_init;

  (debug smt
      "Permanently asserting initial state constraint"
   in

   (* Assert initial state constraint in solver instance *)
   S.assert_term 
     solver_init
     (TransSys.init_of_bound trans_sys Numeral.zero));

(*
  (debug smt 
      "Permanently asserting transition relation"
   in

   (* Assert transition relation from current frame *)
   S.assert_term 
     solver_init
     (TransSys.trans_of_bound trans_sys Numeral.one));
*)

  (* Create new solver instance to reason about counterexamples in
     frames *)
  let solver_frames = 
    S.new_solver
      ~produce_models:true
      ~produce_assignments:true
      ~produce_cores:produce_cores
      logic
  in

  (* Declare uninterpreted function symbols *)
  (* TransSys.iter_state_var_declarations  *)
  (*   trans_sys  *)
  (*   (S.declare_fun solver_frames); *)

  (* Define functions *)
  TransSys.iter_uf_definitions 
    trans_sys 
    (S.define_fun solver_frames);

  (* Save solver instance for clean exit *)
  ref_solver_frames := Some solver_frames;

  (debug smt 
      "Permanently asserting transition relation"
   in

   (* Assert transition relation from current frame *)
   S.assert_term 
     solver_frames
     (TransSys.trans_of_bound trans_sys Numeral.one));

  (* Create new solver instance for all other queries (subsumption,
     invariance of blocking clauses) *)
  let solver_misc = 
    S.new_solver
      ~produce_models:true
      ~produce_assignments:true 
      logic
  in

  (* Declare uninterpreted function symbols *)
  (* TransSys.iter_state_var_declarations  *)
  (*   trans_sys *)
  (*   (S.declare_fun solver_misc); *)

  (* Define functions *)
  TransSys.iter_uf_definitions
    trans_sys
    (S.define_fun solver_misc);

  (* Save Solver instance for clean exit *)
  ref_solver_misc := Some solver_misc;

  (match Flags.pdr_print_to_file () with 

    (* Keep default formatter *)
    | None -> ()

    (* Output to given file *)
    | Some f -> 

      (* Output channel on file *)
      let oc = 
        try open_out f with
          | Sys_error _ -> 
            failwith "Could not open file for inductive assertions"
      in 

      (* Create formatter and store in reference *)
      ppf_inductive_assertions := Format.formatter_of_out_channel oc);

  (* Helper function for restarts *)
  let rec restart_loop props = 

    if props = [] then () else

      (* Properties to prove after restart *)
      let props' = 

        try 

          S.push solver_frames;

          (* Get invariants of transition system *)
          let invars_1 = TransSys.invars_of_bound trans_sys Numeral.one in

          (* Get invariants for current state *)
          let invars_0 = TransSys.invars_of_bound trans_sys Numeral.zero in

          (* Assert invariants for current state if not empty *)
          if not (invars_0 == Term.t_true) then 

            (debug smt 
                "Permanently asserting invariants"
             in

             S.assert_term solver_init invars_0;
             S.assert_term solver_init invars_1);

          (* Assert invariants for current state if not empty *)
          if not (invars_0 == Term.t_true) then 

            (

              (debug smt 
                  "Permanently asserting invariants"
               in

               S.assert_term solver_frames invars_0;
               S.assert_term solver_frames invars_1)

            );

          (* BMC module running in parallel? 

             If BMC is running in parallel, delegate check for zero and one
             step counterexamples to it. All results are tentative until BMC
             has shown that there are no such counterexamples. *)
          if List.mem `BMC (Flags.enable ()) then 

            (Event.log L_info
               "Delegating check for zero and one step counterexamples \
                to BMC process.")

          else

            (* Do check for zero and one step counterexample in solver
               instance [solver_init] *)
            (bmc_checks solver_init trans_sys props);

          (debug smt 
              "Permanently asserting property constraint"
           in

           (* The property is implicit in every R_i *)      
           S.assert_term 
             solver_frames
             (Term.mk_and (List.map snd props));

           (* Reset statistics about frames on restart *)
           Stat.set_int_list [] Stat.pdr_frame_sizes;
           Stat.set_int_list [] Stat.pdr_counterexamples;

           (* Run PDR procedure *)
           pdr
             (solver_init, solver_frames, solver_misc) 
             trans_sys 
             props
	     Term.TermHashtbl.(create 100)
             [])
	     

        with 

          (* All propertes are valid *)
          | Success k -> 

            (

              (* Send out valid properties *)
              List.iter
                (fun (p, _) -> 
                   Event.prop_status TransSys.PropInvariant trans_sys p) 
                props;

              (* No more properties remaining *)
              []

            )

          (* Some property is invalid *)
          | Counterexample trace -> 

            (

              (* Extract counterexample from sequence of blocking
                 clauses *)
              let cex_path =
                extract_cex_path
                  (solver_init, solver_frames, solver_misc)
                  trans_sys
                  trace
              in

              debug pdr
                "@[<v>Counterexample:@,@[<hv>%a@]@]"
                (Event.pp_print_path_pt trans_sys false) cex_path
              in

              (* Check which properties are disproved *)
              let props', props_false =

                List.fold_left
                  (fun (props', props_false) (p, t) -> 

                     if 

                       (* Property is false along path? *)
                       TransSys.exists_eval_on_path
                         (TransSys.uf_defs trans_sys)
                         ((=) (Eval.ValBool false))
                         t
                         cex_path

                     then

                       (Event.prop_status 
                          (TransSys.PropFalse cex_path) 
                          trans_sys 
                          p;

                        Event.log
                          L_info 
                          "Property %s disproved by PDR"
                          p;

                        (props', p :: props_false))

                     else

                       (Event.log
                          L_info 
                          "Property %s not disproved by PDR"
                          p;
                        
                        ((p, t) :: props', props_false)))

                  ([], [])
                  props
              in
              
              debug pdr
                  "Disproved %a, continuing with %a"
                  (pp_print_list
                     (fun ppf n -> Format.fprintf ppf "%s" n)
                     "@ ")
                  props_false
                  (pp_print_list
                     (fun ppf (n, _) -> Format.fprintf ppf "%s" n)
                     "@ ")
                  props'
              in

              assert (not (props_false = []));

              props'

            )

          | Disproved prop -> 


            (* Check which properties are disproved *)
            let props' =

              List.fold_left
                (fun accum (p, t) -> 

                   (* Property is disproved? *)
                   if TransSys.is_disproved trans_sys p then

                     (* Remove property disproved property from
                          properties to prove *)
                     accum

                   else 

                     (* Keep property *)
                     (p, t) :: accum)

                []
                props
            in

            props'

          (* Formuala is not in linear intege arithmetic *)
          | Presburger.Not_in_LIA -> 

            (

              Event.log
                L_info
                "Problem contains real valued variables, \
                 switching off approximate QE";

              if Flags.smtsolver () = `Z3_SMTLIB then 
                Flags.set_pdr_qe `Z3
              else
                (Event.log 
                   L_fatal
                   "Precise quantifier elimination needs Z3 as SMT solver";
                 failwith "Unsupported SMT solver for options");              

              props

            )

          (* Restart for other reason *)
          | Restart -> props
            
      in

      S.pop solver_frames;

      if not (props' = []) then 

        (              

          Event.log
            L_info 
            "@[<h>Restarting PDR with properties @[<h>%a@]@]"
            (pp_print_list
               (fun ppf (n, _) -> Format.fprintf ppf "%s" n)
               "@ ")
            props';
          
          Stat.incr Stat.pdr_restarts);

      (* Restart with remaining properties *)
      restart_loop props'

  in

  (* Prove all properties with restarting after invalid counterexamples *)
  restart_loop (TransSys.props_list_of_bound trans_sys Numeral.zero)



(* 
   Local Variables:
   compile-command: "make -C .. -k"
   tuareg-interactive-program: "./kind2.top -I ./_build -I ./_build/SExpr"
   indent-tabs-mode: nil
*)<|MERGE_RESOLUTION|>--- conflicted
+++ resolved
@@ -540,18 +540,11 @@
 	   a)
     in
 
-<<<<<<< HEAD
   debug pdr
       "@[<v>Current frames@,@[<hv>%a@]@]"
     SMTExpr.pp_print_expr
     (SMTExpr.smtexpr_of_term solvers_declare (CNF.to_term frame))
   in
-=======
-    debug pdr
-	  "@[<v>Current frames@,@[<hv>%a@]@]"
-	  SMTExpr.pp_print_expr (SMTExpr.smtexpr_of_term (CNF.to_term frame))
-    in
->>>>>>> 4cb25a8e
 
     (* Push a new scope to the context *)
     S.push solver_frames;
@@ -1704,7 +1697,6 @@
                     inductive_terms
 
                 );
-<<<<<<< HEAD
 *)
               (* Send invariant *)
               List.iter 
@@ -1727,30 +1719,6 @@
                        (Format.fprintf ppf "%a@," Term.pp_print_term) 
                        inductive_terms)) 
                in
-=======
-	      *)
-             (* Send invariant *)
-             List.iter 
-               (fun c -> Event.invariant (Clause.to_term c))
-               inductive;
-
-             Stat.record_time Stat.pdr_inductive_check_time;
-
-             (* Pop scope level in generic solver *)
-             S.pop solver_misc;
-
-             Stat.incr 
-               ~by:(List.length inductive_terms) 
-               Stat.pdr_inductive_blocking_clauses;
-
-             (debug pdr 
-                    "@[<v>New inductive terms:@,@[<hv>%t@]@]"
-                    (function ppf -> 
-			      (List.iter 
-				 (Format.fprintf ppf "%a@," Term.pp_print_term) 
-				 inductive_terms)) 
-              in
->>>>>>> 4cb25a8e
 
               (* Add inductive blocking clauses as invariants *)
               List.iter (TransSys.add_invariant trans_sys) inductive_terms);
