(* This file is part of the Kind 2 model checker.

   Copyright (c) 2015 by the Board of Trustees of the University of Iowa

   Licensed under the Apache License, Version 2.0 (the "License"); you
   may not use this file except in compliance with the License.  You
   may obtain a copy of the License at

   http://www.apache.org/licenses/LICENSE-2.0 

   Unless required by applicable law or agreed to in writing, software
   distributed under the License is distributed on an "AS IS" BASIS,
   WITHOUT WARRANTIES OR CONDITIONS OF ANY KIND, either express or
   implied. See the License for the specific language governing
   permissions and limitations under the License. 

*)

open Lib

module Ids = Lib.ReservedIds

module I = LustreIdent
module D = LustreIndex
module E = LustreExpr
module C = LustreContract
module N = LustreNode
module S = LustreSlicing
module G = LustreGlobals

module A = Analysis
module P = Property

module SVS = StateVar.StateVarSet
module SVM = StateVar.StateVarMap
module SCM = Scope.Map

(* Hash map from node scopes to their index for fresh state variables.
   Used to make sure fresh state variables are indeed fresh after a restart,
   without risking to reach [MAXINT]. *)
let scope_index_map = ref SCM.empty
(* Returns a fresh index for a scope. *)
let index_of_scope s =
  let curr =
    try !scope_index_map |> SCM.find s with Not_found -> 0
  in
  scope_index_map := !scope_index_map |> SCM.add s (curr + 1) ;
  curr

(* Transition system and information needed when calling it *)
type node_def = {
  (* Node the transition system was created from *)
  node : LustreNode.t;

  (* Initial state predicate *)
  init_uf_symbol : UfSymbol.t;

  (* Transition relation predicate *)
  trans_uf_symbol : UfSymbol.t;

  (* Transition system for node *)
  trans_sys : TransSys.t;

  (* Stateful local variables to be instantiated by the caller 

     Local variables of the callees of the node *)
  stateful_locals : StateVar.t list;

  (* Init flags to be set to true *)
  init_flags : StateVar.t list;

  (* Properties to be instantiated by the caller 

     Properties of the callees of the node *)
  properties : P.t list;
}


(* ********************************************************************** *)
(* Instantiate in calling node                                            *)
(* ********************************************************************** *)

(* Instantiate state variable to the scope of a different node *)
let lift_state_var state_var_map state_var = 

  try 

    (* Find state variable in map *)
    SVM.find state_var state_var_map

  (* Fail, because we don't want a term with state variables of mixed
     scopes *)
  with Not_found -> 

    Format.printf "state_var_map: @[<v>%a@]@."
      (pp_print_list (fun fmt (k,b) ->
        Format.fprintf fmt "%a -> %a"
          StateVar.pp_print_state_var k
          StateVar.pp_print_state_var b)
        "@ "
      ) (SVM.bindings state_var_map) ;

    raise
      (Invalid_argument
         (Format.asprintf 
            "lift_term: state variable %a not found in map"
            StateVar.pp_print_state_var state_var))


(* Instantiate the variables of the term to the scope of a different
   node *)
let lift_term state_var_map term =

  Term.map

    (function _ -> function 

       (* Need to instantiate free variables *)
       | term when Term.is_free_var term -> 

         (* Get variable of term, this will not fail *)
         let var = Term.free_var_of_term term in

         (* Only if variable is an instance of a state variable *)
         if Var.is_state_var_instance var then 

           (* Get state variable of free variable *)
           let state_var = Var.state_var_of_state_var_instance var in

           (* Get offset of variable instance *) 
           let offset = Var.offset_of_state_var_instance var in

           (* Lift state variable to scope of calling node *)
           let state_var' = lift_state_var state_var_map state_var in


           (* Return state variable instance of the lifted state
              variable at the same offset *)
           Term.mk_var (Var.mk_state_var_instance state_var' offset)

         else

           (* No change if free variable is not an instance of a state
              variable *)
           term

       (* No change term that are not free variables *)
       | term -> term)

    term


(* Lift the name of a property in a subnode by adding the position of
   the node call *)
let lift_prop_name node_name pos prop_name =

  (* Pretty-print a file position *)
  let pp_print_file ppf pos_file = 

    if pos_file = "" then () else
      Format.fprintf ppf "%s" pos_file

  in

  (* Pretty-print a position as attributes *)
  let pp_print_pos ppf pos = 

    (* Do not print anything for a dummy position *)
    if is_dummy_pos pos then () else 

      (* Get file, line and column of position *)
      let pos_file, pos_lnum, pos_cnum = 
        file_row_col_of_pos pos
      in

      (* Print attributes *)
      Format.fprintf 
        ppf
        "[%al%dc%d]"
        pp_print_file pos_file
        pos_lnum
        pos_cnum
  in


  string_of_t
    (fun ppf prop_name ->
       Format.fprintf
         ppf
         "%a%a.%s"
         (LustreIdent.pp_print_ident true) node_name
         pp_print_pos pos
         prop_name)
    prop_name



(* ********************************************************************** *)
(* Properties of contracts                                                *)
(* ********************************************************************** *)

(* Create a property from Lustre expression *)
let property_of_expr
  candidate
  prop_name
  prop_status
  prop_source
  { E.expr_step; E.expr_init }
=

  (* Terms for initial state and step state must be equal. Otherwise
     we would need to abstract to a fresh variable. *)
  assert (E.equal_expr expr_step expr_init);

  (* Term of expresssion *)
  let prop_term = E.cur_term_of_expr TransSys.prop_base expr_step in

  let prop_source =
    if candidate then P.Candidate (Some prop_source) else prop_source
  in

  (* Return property *)
  { P.prop_name ; P.prop_source ; P.prop_term ; P.prop_status }

(* Creates the conjunction of a list of contract svar. *)
let conj_of l = List.map (fun { C.svar } -> E.mk_var svar) l |> E.mk_and_n

(* Creates the term conjunction of a list of contract svar. *)
let term_conj_of l = List.map (
  fun { C.svar } ->
    Var.mk_state_var_instance svar Numeral.zero |> Term.mk_var
) l |> Term.mk_and

(* The assumption of the contract. *)
let assumption_of_contract { C.assumes } = conj_of assumes

(* The mode requirements of a contract, for test generation. *)
let ass_and_mode_requires_of_contract = function
| Some { C.assumes ; C.modes } -> (
    match assumes with
      | [] -> None
      | _ -> Some (term_conj_of assumes)
  ), modes |> List.map (
    fun { C.path ; C.requires } -> path, term_conj_of requires
  )
| None -> None, []

(* The guarantees of a contract, including mode implications, as properties. *)
let guarantees_of_contract scope { C.assumes ; C.guarantees ; C.modes } =
  (* Originally properties are unknown. *)
  let prop_status = P.PropUnknown in
  (* Creates a property for a guarantee. *)
  let guarantee_of_svar ({ C.svar ; C.pos } as sv, is_cand) =
    E.mk_var svar
    |> property_of_expr
      is_cand
      (C.prop_name_of_svar sv "guarantee" "")
      prop_status
      (P.Guarantee (pos, scope))
  in
  (* Creates properties for mode implications of a mode. *)
  let implications_of_modes modes acc =
    modes |> List.fold_left (
      fun acc { C.name ; C.pos ; C.requires ; C.ensures ; C.candidate } ->
        let name = Format.asprintf "%a" (I.pp_print_ident true) name in
        (* LHS of the implication. *)
        let guard = conj_of requires in
        (* Generating one property per ensure. *)
        ensures |> List.fold_left (
          fun acc ({ C.num ; C.pos ; C.svar } as sv) -> (
            E.mk_var svar |> E.mk_impl guard
            |> property_of_expr
              candidate
              (C.prop_name_of_svar sv name ".ensure")
              prop_status
              (P.GuaranteeModeImplication (pos, scope))
          ) :: acc
        ) acc
    ) acc
  in

  guarantees |> List.map guarantee_of_svar |> implications_of_modes modes

(* The assumptions of a contract as properties. *)
let subrequirements_of_contract call_pos scope svar_map { C.assumes } =
  assumes |> List.map (
    fun { C.pos ; C.num ; C.svar } ->
      let prop_term =
        Var.mk_state_var_instance svar TransSys.prop_base
        |> Term.mk_var
        |> lift_term svar_map
      in
      let prop_name =
        Format.asprintf
          "%a%a.assume%a[%d]"
          Scope.pp_print_scope scope pp_print_pos call_pos
          pp_print_pos pos num
      in
      let prop_status = P.PropUnknown in
      let prop_source = P.Assumption (pos, scope) in
      { P.prop_name ;
        P.prop_source ;
        P.prop_term ;
        P.prop_status }
  )

(* Builds the abstraction of a node given its contract.
If the contract is [(a, g, {r_i, e_i})], then the abstraction is
[ a => ( g and /\ {r_i => e_i} ) ]. *)
let abstraction_of_contract { C.assumes ; C.guarantees ; C.modes } =
  (* LHS of the implication. *)
  let lhs = conj_of assumes in
  (* Guarantee. *)
  let gua = guarantees |> List.map (fun ({ C.svar }, _) -> E.mk_var svar) in
  (* Adding mode implications to guarantees. *)
  modes |> List.fold_left (
    fun acc { C.requires ; C.ensures } ->
      (E.mk_impl (conj_of requires) (conj_of ensures)) :: acc
  ) gua
  |> E.mk_and_n
  (* Building actual abstraction. *)
  |> E.mk_impl lhs

(* The property corresponding to at least one mode of a contract being
active. *)
let one_mode_active scope { C.modes } =
  if modes = [] then failwith "one_mode_active asked on mode-less contract" ;
  (* Disjunction of mode requirements. *)
  modes |> List.map (fun { C.requires } -> conj_of requires) |> E.mk_or_n
  (* Building property. *)
  |> property_of_expr
    false "_one_mode_active" P.PropUnknown (P.GuaranteeOneModeActive scope)




(* ********************************************************************** *)
(* Constraints from types                                                 *)
(* ********************************************************************** *)

(* Add constraint for subrange if variable is of that type *)
let add_constraints_of_type init terms state_var = 

  (* Get type of state variable *)
  let state_var_type = StateVar.type_of_state_var state_var in

  (* Variable is of integer range type? *)
  if Type.is_int_range state_var_type ||
     Type.is_enum state_var_type  then 

    (* Get bounds of integer range *)
    let l, u = Type.bounds_of_int_range state_var_type in

    (* Constrain values of variable between bounds *)
    Term.mk_leq
      [ Term.mk_num l; 
        Var.mk_state_var_instance
          state_var
          (if init then 
             TransSys.init_base 
           else 
             TransSys.trans_base)
        |> Term.mk_var;
        Term.mk_num u]

    (* Add to terms *)
    :: terms 

  else

    (* No contraints to add*)
    terms
                  


(* ********************************************************************** *)
(* Node calls                                                             *)
(* ********************************************************************** *)

(* Add instance of called node to list of subsystems

   Group instances of the same node together, each has a different
   state variable map and guarding function. *)
let rec add_subsystem' trans_sys instance accum =

  function 

    (* No other instance of this node found: add as a singleton list  *) 
    | [] -> 

      (trans_sys, [instance]) :: accum

    (* Check if there is another instance of this node  *)
    | (trans_sys', inst) as h :: tl -> 

      (* Compare transition systems by name *)
      if TransSys.equal_scope trans_sys trans_sys' then 

        (* Add node instance to previous instances, append remainder of
           list of subsystems and return *)
        List.rev_append
          ((trans_sys, (instance :: inst)) :: accum)
          tl

      else

        (* Keep searching for transition system in tail of list *)
        add_subsystem' 
          trans_sys
          instance
          (h :: accum)
          tl
      
(* Add instance of called node to list of subsystems *)
let add_subsystem
    trans_sys
    pos
    map_up
    map_down
    guard_clock
    subsystems =

  let instance =
    { TransSys.pos; 
      TransSys.map_up; 
      TransSys.map_down; 
      TransSys.guard_clock }
  in

  (* Use recursive function with empty accumulator *)
  add_subsystem'
    trans_sys
    instance
    []
    subsystems


(* Change the bounds of state variables to the ones corresponding to actual
   parameters of the node call *)
let register_call_bound globals map_up sv =
  let bounds =
    try StateVar.StateVarHashtbl.find globals.G.state_var_bounds sv
    with Not_found -> [] in

  let bounds = List.map (fun b -> match b with
      | E.Fixed _ | E.Unbound _ -> b
      | E.Bound e ->
        let t = E.unsafe_term_of_expr e in
        let svs = Term.state_vars_of_term t |> SVS.elements in
        let sigma =
          List.fold_left (fun acc s ->
              assert (StateVar.is_const s);
              let v = Var.mk_const_state_var s in
              try
                let sv' = SVM.find s map_up in
                assert (StateVar.is_const sv');
                let tv' = Var.mk_const_state_var sv' |> Term.mk_var in
                (v, tv') :: acc
              with Not_found -> acc) [] svs
          |> List.rev in
        if sigma = [] then b
        else
          E.Bound (Term.apply_subst sigma t |> E.unsafe_expr_of_term)
    ) bounds in
  StateVar.StateVarHashtbl.add globals.G.state_var_bounds sv bounds



(* Return term and lifted property for node call 

   This factors out node calls with or without an activation
   condition *)
let call_terms_of_node_call mk_fresh_state_var globals
    { N.call_node_name ;
      N.call_pos       ;
      N.call_inputs    ;
      N.call_oracles   ;
      N.call_outputs   ;}
    node_locals
    node_props
    { init_uf_symbol  ;
      trans_uf_symbol ;
      node = {
        N.init_flag ;
        N.instance  ;
        N.inputs    ;
        N.oracles   ;
        N.outputs   ;
        N.locals    ;
        N.props     ;
        N.contract  ;
      }               ;
      stateful_locals ;
      properties      ;
    } =

  (* Initialize map of state variable in callee to instantiated state
     variable in caller *)
  let state_var_map_up, state_var_map_down = 

    (SVM.empty, SVM.empty)

    (* Map actual to formal inputs *)
    |> D.fold2 (
      fun _ state_var inst_state_var (state_var_map_up, state_var_map_down) -> 
         (SVM.add state_var inst_state_var state_var_map_up,
          SVM.add inst_state_var state_var state_var_map_down)
     ) inputs call_inputs

    (* Map actual to formal outputs *)
    |> D.fold2 (
      fun _ state_var inst_state_var (state_var_map_up, state_var_map_down) -> 
         (SVM.add state_var inst_state_var state_var_map_up,
          SVM.add inst_state_var state_var state_var_map_down)
    ) outputs call_outputs

    |> fun (state_var_map_up, state_var_map_down) ->

        (* Map actual to formal oracles *)
        List.fold_left2 (
          fun (state_var_map_up, state_var_map_down) state_var inst_state_var -> 
             (SVM.add state_var inst_state_var state_var_map_up,
              SVM.add state_var inst_state_var state_var_map_down)
        ) (state_var_map_up, state_var_map_down)
          oracles
          call_oracles

  in

  (* Create fresh state variable for each state variable local
     to the called node and add to the respective data
     structures *)
  let node_locals, call_locals, (state_var_map_up, state_var_map_down) = 

    (* Need to preserve the order of the stateful_locals in call_locals *)
    List.fold_right

      (fun state_var (locals, call_locals, (state_var_map_up, state_var_map_down)) -> 

         (* Create a fresh state variable in the caller *)
         let inst_state_var = 
           mk_fresh_state_var
             ?is_const:(Some (StateVar.is_const state_var))
             ?for_inv_gen:(Some true)
             ?inst_for_sv:(Some state_var)
             (StateVar.type_of_state_var state_var)
         in

         N.set_state_var_instance
           inst_state_var call_pos call_node_name state_var;
         
         (* Add fresh state variable to locals of this node, to actual
            input parameters of node call and to map of state variable
            instances *)
         (inst_state_var :: locals,
          inst_state_var :: call_locals,
          (SVM.add state_var inst_state_var state_var_map_up,
           SVM.add inst_state_var state_var state_var_map_down)))

      (* All stateful local variables of the called node

         This includes the init flag and the instance variable. *)
      stateful_locals

      (* Add to local variables of the node, start with empty list of
         variables instantiated at the call, and extend the state
         variable map *)
      (node_locals, [], (state_var_map_up, state_var_map_down))

  in
  
  (* Instantiate all properties of the called node in this node *)
  let node_props = 
    properties |> List.fold_left (
      fun a ({ P.prop_name = n; P.prop_term = t } as p) -> 

        (* Lift name of property *)
        let prop_name =
          lift_prop_name call_node_name call_pos n
        in

        (* Lift state variable of property

          Property is a local variable, thus it has been
          instantiated and is in the map *)
        let prop_term = lift_term state_var_map_up t in

        (* Property is instantiated *)
        let prop_source = 
          P.Instantiated (I.to_scope call_node_name, p)
        in

        (* Property status is unknown *)
        let prop_status = P.PropUnknown in

        (* Create and append property *)
        { P.prop_name ;
          P.prop_source ;
          P.prop_term ;
          P.prop_status } :: a
    ) node_props
  in

  (* Instantiate assumptions from contracts in this node. *)
  let node_props = match contract with
    | None -> node_props
    | Some contract -> (
      subrequirements_of_contract
        call_pos (I.to_scope call_node_name) state_var_map_up contract
    ) @ node_props
  in

  (* Return actual parameters of initial state constraint at bound in
     the correct order *)
  let init_params_of_bound term_of_state_var =
    List.map 
      term_of_state_var
      ((D.values call_inputs) @ 
       call_oracles @ 
       (D.values call_outputs) @
       call_locals)
  in

  (* Return actual parameters of transition relation at bound in the
     correct order *)
  let trans_params_of_bound term_of_state_var pre_term_of_state_var =
    init_params_of_bound term_of_state_var @ (
      ( (D.values call_inputs) @ D.values call_outputs @ call_locals )
      |> List.filter (
        (* Filter out svars that are constants FOR THE CALLEE. *)
        fun sv ->
          SVM.find sv state_var_map_down |> StateVar.is_const |> not
      )
      |> List.map pre_term_of_state_var
    )
  in

  (* Term for initial state constraint at initial state *)
  let init_call_term =
    init_params_of_bound
      (E.base_term_of_state_var TransSys.init_base)

    |> Term.mk_uf init_uf_symbol

  in

  (* Term for initial state constraint at current state *)
  let init_call_term_trans = 
    init_params_of_bound
      (E.cur_term_of_state_var TransSys.trans_base)

    |> Term.mk_uf init_uf_symbol

  in

  (* Term for transition relation at current state *)
  let trans_call_term =
    trans_params_of_bound
      (E.cur_term_of_state_var TransSys.trans_base)
      (E.pre_term_of_state_var TransSys.trans_base)
    |> Term.mk_uf trans_uf_symbol
  in

  (* apply subsitutions on bounds also *)
  LustreIndex.iter (fun _ ->
      register_call_bound globals state_var_map_up) call_inputs;
  LustreIndex.iter (fun _ ->
      register_call_bound globals state_var_map_up) call_outputs;
  List.iter (register_call_bound globals state_var_map_up) call_oracles;
  List.iter (register_call_bound globals state_var_map_up) call_locals;
  
  (* Return information to build constraint for node call with or
     without activation condition *)
  state_var_map_up, 
  state_var_map_down, 
  node_locals, 
  node_props, 
  call_locals,
  init_call_term, 
  init_call_term_trans,
  trans_call_term
  

(* Add constraints from node calls to initial state constraint and
   transition relation *)
let rec constraints_of_node_calls 
  mk_fresh_state_var
    globals
  trans_sys_defs
  node_locals
  node_init_flags
  node_props 
  subsystems
  init_terms
  trans_terms
= function

  (* Definitions for all node calls created, return *)
  | [] -> (
    subsystems, 
    node_locals, 
    node_init_flags, 
    node_props, 
    init_terms, 
    trans_terms
  )

  (* Node call without an activation condition or restart *)
  | { N.call_pos; N.call_node_name; N.call_cond = [] }
    as node_call :: tl ->

    (* Get generated transition system of callee *)
    let { trans_sys } as node_def =
      try I.Map.find call_node_name trans_sys_defs 
      (* Fail if transition system for node not found *)
      with Not_found -> assert false
    in

    let 
      state_var_map_up,
      state_var_map_down,
      node_locals,
      node_props,
      _,
      init_term,
      _,
      trans_term
    =
      (* Create node call *)
      call_terms_of_node_call
        mk_fresh_state_var
        globals
        node_call
        node_locals
        node_props
        node_def
    in

    (* Add node instance to list of subsystems *)
    let subsystems =
      add_subsystem
        trans_sys
        call_pos
        state_var_map_up
        state_var_map_down

        (* No guarding necessary when instantiating term, because
           this node instance does not have an activation
           condition *)
        (fun _ t -> t)

        subsystems
    in

    (* Continue with next node calls *)
    constraints_of_node_calls 
      mk_fresh_state_var
      globals
      trans_sys_defs
      node_locals
      node_init_flags
      node_props
      subsystems
      (init_term :: init_terms)
      (trans_term :: trans_terms)
      tl

  (* Node call with restart condition *)
  | { N.call_pos; N.call_node_name; N.call_cond = [N.CRestart restart] }
    as node_call :: tl ->

    (* Get generated transition system of callee *)
    let { trans_sys } as node_def =
      try I.Map.find call_node_name trans_sys_defs 
      (* Fail if transition system for node not found *)
      with Not_found -> assert false
    in

    let state_var_map_up, state_var_map_down, node_locals, node_props, _,
        init_term, _, trans_term =
      (* Create node call *)
      call_terms_of_node_call
        mk_fresh_state_var globals node_call node_locals node_props node_def
    in

    (* Guard lifted property with restart conditions of node *)
    let restart_prop = E.cur_term_of_state_var TransSys.prop_base restart in
    
    let node_props = 
      List.map
        (fun ({ P.prop_term } as p) ->
           let is_one_state =
             match Term.var_offsets_of_term prop_term with
             | Some lo, Some up -> Numeral.(equal lo up)
             | _ -> true
           in
           if is_one_state then p else
             { p with
               P.prop_term =
                 Term.mk_implies [Term.negate restart_prop; prop_term] })
        node_props
    in

    
    (* Add node instance to list of subsystems and guard with not restart *)
    let subsystems =
      add_subsystem trans_sys call_pos state_var_map_up state_var_map_down
        (fun i t ->  
           Term.mk_implies
             [Var.mk_state_var_instance restart i |> Term.mk_var
              |> Term.mk_not;
              t])
        subsystems
    in

    let restart_trans = E.cur_term_of_state_var TransSys.trans_base restart in
    (* Reset state of node to initial state when restart condition is true *)
    let trans_term =
      Term.mk_ite restart_trans
        (Term.bump_state
           Numeral.(TransSys.trans_base - E.cur_offset) init_term)
        trans_term
    in
    
    (* Continue with next node calls *)
    constraints_of_node_calls 
      mk_fresh_state_var
      globals
      trans_sys_defs
      node_locals
      node_init_flags
      node_props
      subsystems
      (init_term :: init_terms)
      (trans_term :: trans_terms)
      tl


  (* Node call with activation condition *)
  | { N.call_pos; 
      N.call_node_name; 
      N.call_cond = N.CActivate clock :: other_conds;
      N.call_inputs;
      N.call_outputs; 
      N.call_defaults } as node_call :: tl -> 

    (* Get generated transition system of callee *)
    let { node = { N.inputs; }; trans_sys; init_flags } as node_def =

      try 

        I.Map.find call_node_name trans_sys_defs 

      (* Fail if transition system for node not found *)
      with Not_found -> assert false

    in


    (* Create shadow variable for each non-constant input *)
    let 
      
      (* Add shadow state variable to local variables, return term
         at previous instant, equation with corresponding inputs,
         and equation with previous state value *)
      (shadow_inputs,
       node_locals,
       propagate_inputs_init, 
       propagate_inputs_trans, 
       interpolate_inputs) =

      D.fold2
        (fun
          formal_idx 
          formal_sv 
          actual_sv
          (shadow_inputs, 
           node_locals,
           propagate_inputs_init, 
           propagate_inputs_trans, 
           interpolate_inputs) ->

          (* Skip over constant formal inputs *)
          if StateVar.is_const formal_sv then 

            (D.add formal_idx formal_sv shadow_inputs, 
             node_locals,
             propagate_inputs_init, 
             propagate_inputs_trans, 
             interpolate_inputs )

          else

            (* Create fresh shadow variable for input *)
            let shadow_sv = 
              mk_fresh_state_var
                ?is_const:None
                ?for_inv_gen:(Some false)
                ?inst_for_sv:(Some formal_sv)
                (StateVar.type_of_state_var formal_sv) 
            in

            (* Shadow variable takes value of input *)
            let p_i = 
              Term.mk_eq
                [E.base_term_of_state_var TransSys.init_base actual_sv; 
                 E.base_term_of_state_var TransSys.init_base shadow_sv]
            in

            (* Shadow variable takes value of input *)
            let p_t = 
              Term.mk_eq
                [E.cur_term_of_state_var TransSys.trans_base actual_sv; 
                 E.cur_term_of_state_var TransSys.trans_base shadow_sv]
            in

            (* Shadow variable takes its previous value *)
            let i = 
              Term.mk_eq
                [E.cur_term_of_state_var TransSys.trans_base shadow_sv; 
                 E.pre_term_of_state_var TransSys.trans_base shadow_sv]
            in

            (* Add shadow variable and equations to accumulator *)
            (D.add formal_idx shadow_sv shadow_inputs,
             shadow_sv :: node_locals,
             p_i :: propagate_inputs_init, 
             p_t :: propagate_inputs_trans, 
             i :: interpolate_inputs))

        inputs
        call_inputs

        (D.empty, node_locals, [], [], [])

    in

    let 

      state_var_map_up, 
      state_var_map_down, 
      node_locals, 
      node_props, 
      call_locals,
      init_term, 
      init_term_trans, 
      trans_term =

      call_terms_of_node_call
        mk_fresh_state_var
        globals
        (* Modify node call to use shadow inputs *)
        { node_call with N.call_inputs = shadow_inputs }
        node_locals
        node_props
        node_def
    in

    
    let clock_init = 
      E.base_term_of_state_var TransSys.init_base clock 
    in

    let clock_trans = 
      E.cur_term_of_state_var TransSys.trans_base clock 
    in

    let clock_prop = 
      E.cur_term_of_state_var TransSys.prop_base clock 
    in

    let clock_trans_pre = 
      E.pre_term_of_state_var TransSys.trans_base clock 
    in

    let has_ticked =
      mk_fresh_state_var
        ?is_const:None
        ?for_inv_gen:(Some false)
        ?inst_for_sv:(Some clock)
        Type.t_bool
    in

    let node_locals = 
      has_ticked :: node_locals
    in

    let has_ticked_init = 
      E.base_term_of_state_var TransSys.init_base has_ticked
    in

    let has_ticked_trans = 
      E.cur_term_of_state_var TransSys.trans_base has_ticked
    in

    let has_ticked_trans_pre = 
      E.pre_term_of_state_var TransSys.trans_base has_ticked
    in

    let init_flags = 
      List.map (fun sv -> SVM.find sv state_var_map_up) init_flags
    in

    let init_flags_init =
      List.map
        (E.base_term_of_state_var TransSys.init_base) 
        init_flags
    in

    (* Add restart conditions if any *)
    let trans_term = match other_conds with
      | [] -> trans_term
      | [N.CRestart restart] ->
        let restart_trans =
          E.cur_term_of_state_var TransSys.trans_base restart in
        (* Reset state of node to initial state when restart condition is
           true *)
        Term.mk_ite restart_trans
          (Term.bump_state
             Numeral.(TransSys.trans_base - E.cur_offset) init_term)
          trans_term
      | _ -> assert false
    in

    
    let init_term = 

      Term.mk_and 

        ([
          
          (* [has_ticked] is false in the first instant, because
             it becomes true only after the first clock tick. *)
          Term.negate has_ticked_init;
          
          (* Propagate input values to shadow variables on clock
             tick *)
          Term.mk_implies 
            [clock_init;
             Term.mk_and propagate_inputs_init];
          
          (* Initial state constraint on clock tick *)
          Term.mk_implies [clock_init; init_term]
            
        ] @

          (match call_defaults with
            
            (* No defaults for outputs *)
            | None -> 

              (* Init flags are false if clock is not ticking *)
              [Term.mk_implies 
                 [Term.mk_not clock_init;
                  Term.mk_and init_flags_init]]

            (* Defaults for outputs *)
            | Some d -> 

              (* Init flags are true and defaults for outputs if no
                 clock tick *)
              [Term.mk_implies 
                 [Term.mk_not clock_init;
                  Term.mk_and
                    (D.fold2
                       (fun _ sv { E.expr_init } accum ->
                          Term.mk_eq 
                            [E.base_term_of_state_var TransSys.init_base sv;
                             E.base_term_of_expr TransSys.init_base expr_init] :: 
                          accum)
                       call_outputs
                       d
                       init_flags_init)]]))
          
    in

    let trans_term =
      Term.mk_and
        [

          (* has_ticked flag becomes true in the instant after
             the first clock tick and stays true *)
          Term.mk_eq 
            [has_ticked_trans;
             Term.mk_or
               [has_ticked_trans_pre; 
                clock_trans_pre]];

          (* Propagate input values to shadow variables on clock
             tick *)
          Term.mk_implies 
            [clock_trans;
             Term.mk_and propagate_inputs_trans];

          (* Interpolate input values in shadow variable between
             clock ticks *)
          Term.mk_implies 
            [Term.mk_not clock_trans; 
             Term.mk_and interpolate_inputs];

          (* Transition relation with true activation condition
               on the first clock tick *)
          Term.mk_implies
            [Term.mk_and 
               [clock_trans; Term.negate has_ticked_trans];
             init_term_trans];

          (* Transition relation with true activation condition
             on following clock ticks *)
          Term.mk_implies
            [Term.mk_and
               [clock_trans; has_ticked_trans];
             trans_term];

          (* Transition relation with false activation
             condition *)
          Term.mk_implies 
            [Term.mk_not clock_trans;
             Term.mk_and 
               (List.fold_left
                  (fun accum state_var ->
                     Term.mk_eq 
                       [E.cur_term_of_state_var
                          TransSys.trans_base 
                          state_var; 
                        E.pre_term_of_state_var
                          TransSys.trans_base
                          state_var] :: 
                     accum)
                  []
                  call_locals
                |> D.fold
                  (fun _ state_var accum -> 
                     Term.mk_eq 
                       [E.cur_term_of_state_var
                          TransSys.trans_base 
                          state_var; 
                        E.pre_term_of_state_var
                          TransSys.trans_base
                          state_var] :: 
                     accum)
                  call_outputs) ]

        ]

    in

    (* Guard lifted property with activation and restart conditions of node *)
    let guard_prop one_state =
      match other_conds with
      | _ when one_state -> clock_prop
      | [] -> clock_prop
      | [N.CRestart restart] ->
        let restart_prop = E.cur_term_of_state_var TransSys.prop_base restart in
        Term.mk_and [clock_prop; Term.negate restart_prop]
      | _ -> assert false
    in
    
    let node_props = 
      List.map
        (fun ({ P.prop_term } as p) ->
           let is_one_state =
             match Term.var_offsets_of_term prop_term with
             | Some lo, Some up -> Numeral.(equal lo up)
             | _ -> true
           in
           { p with
             P.prop_term =
               Term.mk_implies [guard_prop is_one_state; prop_term] })
        node_props
    in

    let guard_clock =
      match other_conds with
      | [] ->
        (fun i t ->
           Term.mk_implies
             [Var.mk_state_var_instance clock i |> Term.mk_var;
              t])
      | [N.CRestart restart] ->
        (fun i t ->
           Term.mk_implies
             [Term.mk_and [Var.mk_state_var_instance clock i |> Term.mk_var;
                           Var.mk_state_var_instance restart i |> Term.mk_var
                           |> Term.mk_not];
              t])
      | _ -> assert false
    in
    
    (* Add node instance as subsystem *)
    let subsystems =
      add_subsystem
        trans_sys
        call_pos
        state_var_map_up
        state_var_map_down
        guard_clock
        subsystems
    in

    constraints_of_node_calls
      mk_fresh_state_var
      globals
      trans_sys_defs
      node_locals
      (init_flags @ node_init_flags)
      node_props
      subsystems
      (init_term :: init_terms)
      (trans_term :: trans_terms)
      tl


  | _ -> assert false


(* Add constraints from assertions to initial state constraint and
   transition relation *)
let rec constraints_of_asserts init_terms trans_terms = function

  (* All assertions consumed, return term for initial state
     constraint and transition relation *)
  | [] -> (init_terms, trans_terms)
          
  (* Assertion with term for initial state and term for transitions *)
  | { E.expr_init; E.expr_step } :: tl ->

     (* Term for assertion in initial state *)
    let init_term = E.base_term_of_expr TransSys.init_base expr_init
                    |> Term.convert_select in 

     (* Term for assertion in step state *)
    let trans_term = E.cur_term_of_expr TransSys.trans_base expr_step
                     |> Term.convert_select in 

     (* Add constraint unless it is true *)
     let init_terms = 
      if Term.equal init_term Term.t_true then init_terms
      else init_term :: init_terms in

     (* Add constraint unless it is true *)
     let trans_terms = 
      if Term.equal trans_term Term.t_true then trans_terms
      else trans_term :: trans_terms in

    (* Continue with next assertions *)
    constraints_of_asserts init_terms trans_terms tl


module MBounds = Map.Make (struct
    type t = E.expr E.bound_or_fixed list
    let compare_bounds b1 b2 = match b1, b2 with
      | E.Fixed e1, E.Fixed e2
      | E.Bound e1, E.Bound e2
      | E.Unbound e1, E.Unbound e2 -> E.compare_expr e1 e2
      | E.Fixed _, _ -> -1
      | _, E.Fixed _ -> 1
      | E.Unbound _, _ -> 1
      | _, E.Unbound _ -> -1
    let compare l1 l2 =
      let n1, n2 = List.length l1, List.length l2 in
      let c = n2 - n1 in
      if c <> 0 then c else
        let rec cmp = function
          | b1 :: r1, b2 :: r2 ->
            let c = compare_bounds b1 b2 in
            if c <> 0 then c else cmp (r1, r2)
          | [], [] -> 0
          | _ -> assert false
        in
        cmp (l1, l2)
  end)


(* Add constraints from equations to initial state constraint and
   transition relation *)
let rec constraints_of_equations_wo_arrays
    eq_bounds init stateful_vars terms lets = function 

  (* Constraints for all equations generated *)
  | [] -> terms, lets, eq_bounds

  (* Stateful variable must have an equational constraint *)
  | ((state_var, []), { E.expr_init; E.expr_step }) :: tl 
    when List.exists (StateVar.equal_state_vars state_var) stateful_vars -> 

    (* Equation for stateful variable *)
    let def = 
      Term.mk_eq 
        (if init then 
           (* Equation for initial constraint on variable *)
           [E.base_term_of_state_var TransSys.init_base state_var; 
            E.base_term_of_expr TransSys.init_base expr_init] 
         else
           (* Equation for transition relation on variable *)
           [E.cur_term_of_state_var TransSys.trans_base state_var; 
            E.cur_term_of_expr TransSys.trans_base expr_step])
      (* Convert select operators to uninterpreted functions *)
      |> Term.convert_select
    in

    (* Add terms of equation *)
    constraints_of_equations_wo_arrays
      eq_bounds init stateful_vars (def :: terms) lets tl


  (* Can define state variable with a let binding *)
  | ((state_var, []), ({ E.expr_init; E.expr_step } as expr)) :: tl ->

    (* Let binding for stateless variable, in closure form *)
    let let_closure =
      Term.mk_let 
        (if init then 
           (* Binding for the variable at the base instant only *)
           [(E.base_var_of_state_var TransSys.init_base state_var, 
             E.base_term_of_expr TransSys.init_base expr_init)] 
         else
           (* Binding for the variable at the current instant *)
           (E.cur_var_of_state_var TransSys.trans_base state_var, 
            E.cur_term_of_expr TransSys.trans_base expr_step) :: 
           (if 
             (* Does the state variable occur at the previous
                instant? *)
             try
             Term.state_vars_at_offset_of_term 
               Numeral.(TransSys.trans_base |> pred) 
               (Term.mk_and terms)
             |> SVS.mem state_var  
             with Invalid_argument _ -> true

              
            then
              ((* Definition must not contain a [pre] operator, otherwise we'd
                  have a double [pre]. The state variable is not stateless in
                  this case, and we should not be here. *)
                assert (not (E.has_pre_var E.base_offset expr));
                (* Binding for the variable at the previous instant *)
                [(E.pre_var_of_state_var TransSys.trans_base state_var, 
                  E.pre_term_of_expr TransSys.trans_base expr_step)])
            else (* No binding for the variable at the previous instant
                    necessary *)
              [])
           )
    in

    (* Start with singleton lists of let-bound terms *)
    constraints_of_equations_wo_arrays
      eq_bounds init stateful_vars terms (let_closure :: lets) tl

  (* Array state variable *)
  | (((state_var, bounds), { E.expr_init; E.expr_step }) as eq) :: tl -> 

    let other_eqs = try MBounds.find bounds eq_bounds with Not_found -> [] in

    (* map equation to its bounds for future treatment and continue *)
    let eq_bounds = MBounds.add bounds (eq :: other_eqs) eq_bounds in
    
    constraints_of_equations_wo_arrays
      eq_bounds init stateful_vars terms lets tl



(* create quantified (or no) constraints for recursive arrays definitions *)
let constraints_of_arrays init terms eq_bounds =

    (* Return the i-th index variable *)
  let index_var_of_int i = E.var_of_expr (E.mk_index_var i) in

    (* Add quantifier or let binding for indexes of variable *)
  let add_bounds term bounds =
    let term, quant_v, _ =
      List.fold_left (fun (term, quant_v, i) ->
          let v = index_var_of_int i in
          function
          | E.Fixed e ->
            Term.mk_let [v, E.unsafe_term_of_expr e] term, quant_v, pred i

          | E.Bound e when Flags.Arrays.inline () && E.is_numeral e ->
            (* inline if static bound and option given *)
            let b = E.numeral_of_expr e |> Numeral.to_int in
            let cj = ref [] in
            for x = (b - 1) downto 0 do
              cj := Term.mk_let [v, Term.mk_num_of_int x] term :: !cj
            done;
            Term.mk_and !cj, quant_v, pred i

          | E.Bound e ->
            let term =
              if Flags.Arrays.recdef () then term
              else
                let te = E.unsafe_term_of_expr e
                         |> fun t -> if init then t
                            else Term.bump_state Numeral.one t in
                Term.(
                  mk_implies [
                    mk_leq [mk_num Numeral.zero; mk_var v; 
                            mk_minus [te; mk_num Numeral.one]];
                    term])
            in
            term, v :: quant_v, pred i

          | E.Unbound _ ->
            (* let v' = Term.free_var_of_term (E.unsafe_term_of_expr v) in *)
            term, v :: quant_v, pred i
                             
        ) (term, [], List.length bounds - 1) bounds
    in

    match List.rev quant_v with
    | [] -> term
    | qvars -> Term.mk_forall ~fundef:(Flags.Arrays.recdef ()) quant_v term

    in
  
  
  MBounds.fold (fun bounds eqs terms ->
      let cstrs_eqs =
        List.map (function
            | (state_var, bounds), { E.expr_init; E.expr_step } ->
              (* Array state variable term *)
              let sv_term =
                if init then E.base_term_of_state_var TransSys.init_base state_var
                else E.cur_term_of_state_var TransSys.trans_base state_var
              in
              (* Select array *)
              let select_term, _ =
                List.fold_left
                  (fun (st, i) _ ->
                     Term.mk_select st (Term.mk_var (index_var_of_int i)),
                     succ i)
                  (sv_term, 0)
             bounds 
    in
    (* Assign value to array position *)
              (Term.mk_eq 
                 [select_term;
                  if init then 
                    (* Expression at base instant *)
                    E.base_term_of_expr TransSys.init_base expr_init
                  else
                    (* Expression at current instant *)
                    E.cur_term_of_expr TransSys.trans_base expr_step]
                 (* Convert select operators to uninterpreted functions *)
              ) |> Term.convert_select
          ) eqs
      in

      (* group constraints under same quantifier when not using recursive
         encoding *)
      let cstrs =
        if Flags.Arrays.recdef () then cstrs_eqs
        else [Term.mk_and cstrs_eqs] in
      
      (* Wrap equations in let binding and/or quantifiers for indexes and add
         definitions to terms *)        
      List.fold_left (fun terms cstr ->
            add_bounds cstr bounds :: terms
        ) terms cstrs
           
    ) eq_bounds terms              
           
           
let constraints_of_equations init stateful_vars terms equations =
        
  (* make constraints for equations which do not redefine arrays first *)
  let terms, lets, eq_bounds =
    constraints_of_equations_wo_arrays
      MBounds.empty init stateful_vars terms [] equations
    in

  (* then make constraints for recursive arrays so as to merge quantifiers as
     much as possible *)
  let terms = constraints_of_arrays init terms eq_bounds in

  if lets = [] then terms
  else
    (* Apply let bindings *)
    [List.fold_left (fun t let_bind -> let_bind t)
       (Term.mk_and terms) (List.rev lets)
     |> Term.convert_select]


let rec trans_sys_of_node'
  globals
  top_name
  analysis_param
  trans_sys_defs
  output_input_dep
  nodes
= function

  (* Transition system for all nodes created *)
  | [] -> trans_sys_defs

  (* Create transition system for top node *)
  | node_name :: tl ->

    (* Transition system for node has been created and added to
       accumulator meanwhile? *)
    if I.Map.mem node_name trans_sys_defs then

      (* Continue with next transition systems *)
      trans_sys_of_node'
        globals
        top_name
        analysis_param
        trans_sys_defs 
        output_input_dep
        nodes
        tl

    (* Transition system has not been created *)
    else

      (* Node to create a transition system for *)
      let { N.instance;
            N.init_flag;
            N.inputs;
            N.oracles;
            N.outputs;
            N.locals;
            N.equations;
            N.calls;
            N.asserts;
            N.props;
            N.contract;
            N.is_function } as node =

        try 

          (* Find node in abstract or implementation nodes by name *)
          N.node_of_name node_name nodes

        with Not_found ->

          (* Node must be in the list of nodes *)
          raise
            (Invalid_argument
               (Format.asprintf 
                  "trans_sys_of_node: node %a not found"
                  (I.pp_print_ident false) node_name))

      in
        
      (* Scope of node name *)
      let scope = [I.string_of_ident false node_name] in

      (* Create a fresh state variable *)
      let mk_fresh_state_var
          ?is_const
          ?for_inv_gen
          ?inst_for_sv
          state_var_type =

        (* Increment counter for fresh state variables *)
        let index = index_of_scope scope in

        (* Create state variable *)
        let fsv =
          StateVar.mk_state_var
            ~is_input:false
            ?is_const:is_const
            ?for_inv_gen:for_inv_gen
            ((I.push_index I.inst_ident index) 
             |> I.string_of_ident true)
            (N.scope_of_node node @ I.reserved_scope)
            state_var_type
        in

          (* Register bounds *)
        let bounds = match inst_for_sv with
          | None -> []
          | Some sv ->
            try StateVar.StateVarHashtbl.find globals.G.state_var_bounds sv
            with Not_found -> []
        in
          StateVar.StateVarHashtbl.add globals.G.state_var_bounds fsv bounds;
          
          fsv
          
      in

      (* Subnodes for which we have not created a transition
         system

         Collect only the nodes to add here, thus we can eliminate
         duplicates from tl'. A node may need to appear in both tl'
         and tl. *)
      let tl' = 

        List.fold_left 
          (fun accum { N.call_node_name } -> 
             if 

               (* Transition system for node created? *)
               I.Map.mem call_node_name trans_sys_defs || 

               (* Node already pushed to stack before this node? *)
               List.exists (I.equal call_node_name) accum

             then 

               (* Continue with stack unchanged *)
               accum

             else

               (* Push node to top of stack *)
               call_node_name :: accum)

          []
          calls

      in

      (* Are there subnodes for which a transition system needs to
         be created first? *)
      match tl' with

        (* Some transitions systems of called nodes have not been
           created *)
        | _ :: _ -> 

          (* We could check here that the call graph does not have
             cycles, although that should not be allowed as long as
             we don't accept recursive calls in Lustre. *)

          (* Recurse to create transition system for called nodes,
             then return to this node *)
          trans_sys_of_node'
            globals
            top_name
            analysis_param
            trans_sys_defs
            output_input_dep
            nodes
            (tl' @ node_name :: tl)

        (* All transitions systems of called nodes have been
           created *)
        | [] ->


          (* If node is a function, create a UF `f` for each output. Also,
          create the term `(= (f <inputs>) output)` to add it to `init` and
          `trans`. *)
          let function_ufs, function_constraints_at_0 =
            if not is_function then [], [] else (
              let inputs = D.values inputs in
              let type_of = StateVar.type_of_state_var in
              let term_0_of svar =
                Var.mk_state_var_instance svar Numeral.zero
                |> Term.mk_var
              in
              let input_types, input_terms_at_0 =
                inputs
                |> List.rev
                |> List.fold_left (
                  fun (types, terms) input ->
                    (* Retrieving type of input. *)
                    type_of input :: types,
                    (* Creating term at 0. *)
                    term_0_of input :: terms
                ) ([], [])
              in

              D.values outputs
              |> List.fold_left (
                fun (ufs, eqs) output ->
                  let uf_name =
                    Format.asprintf "%a.%s.%s"
                      Scope.pp_print_scope scope
                      (StateVar.name_of_state_var output)
                      Lib.ReservedIds.function_of_inputs
                  in
                  let uf =
                    UfSymbol.mk_uf_symbol
                      uf_name input_types (type_of output)
                  in
                  uf :: ufs,
                  Term.mk_eq [
                    term_0_of output ;
                    Term.mk_uf uf input_terms_at_0
                  ] :: eqs
              ) ([], [])
            )
          in


          (* Filter assumptions for this node's assumptions *)
          let node_assumptions =
            (* No assumptions if abstract. *)
            if A.param_scope_is_abstract analysis_param scope then
              Invs.empty ()
            else
              A.param_assumptions_of_scope analysis_param scope
          in


          (* ****************************************************** *)
          (* Assertions from contracts and init flag                *)

          (* Start with asserts and properties for contracts *)
          let contract_asserts, properties = match contract with
            | None -> [], []
            | Some contract ->

              (* Add requirements to invariants if node is the top node *)
              let contract_asserts, properties = 
                if I.equal node_name top_name then
                  (* Node is top, forcing contract assumption. *)
                  [ assumption_of_contract contract ],
                  (* Add property for completeness of modes if top node is
                    abstract. *)
                  if A.param_scope_is_abstract analysis_param scope then
                    [ one_mode_active scope contract ]
                  else []
                else
                  [], []
              in

              (* Add mode implications to invariants if node is abstract,
                 otherwise add ensures as properties *)
              if A.param_scope_is_abstract analysis_param scope then
                abstraction_of_contract contract :: contract_asserts,
                properties 
              else
                contract_asserts,
                guarantees_of_contract scope contract @ properties
          in

          (* Initial state constraint *)
          let init_terms = 

            (* Init flag is true on first tick of node *)
            E.base_term_of_state_var TransSys.init_base init_flag :: 

            (* Add invariants from contracts as assertions *)
            List.map
              (E.base_term_of_t TransSys.init_base)
              contract_asserts

            (* Add functional constraints on ouputs if any. *)
            |> List.rev_append function_constraints_at_0

          in

          (* Transition relation *)
          let trans_terms = 

            (* Init flag becomes and stays false at the second
               tick *)
            (E.cur_term_of_state_var TransSys.trans_base init_flag
             |> Term.negate) :: 

            (* Add invariants from contracts as assertions *)
            List.map
              (E.cur_term_of_t TransSys.trans_base)
              contract_asserts

            (* Add functional constraints on ouputs if any. *)
            |> List.rev_append (
              (* Bump to `1`. *)
              function_constraints_at_0
              |> List.map (Term.bump_state Numeral.one)
            )

          in


          (* ****************************************************** *)
          (* Assertions from types                                  *)

          let all_state_vars = 
            (D.values inputs) @
            oracles @
            (D.values outputs) @ 
            (List.concat (List.map D.values locals))
          in

          (* Only keep assumptions that are defined given the current sys. *)
          let node_assumptions =
            node_assumptions |> Invs.filter (
              fun _ term _ ->
                Term.state_vars_of_term term
                |> SVS.for_all (
                  fun svar -> List.mem svar all_state_vars
                )
            )
          in

          let init_terms = 
            List.fold_left
              (add_constraints_of_type true)
              init_terms
              all_state_vars
          in

          let trans_terms = 
            List.fold_left
              (add_constraints_of_type false)
              trans_terms
              all_state_vars
          in

          (* ****************************************************** *)
          (* Node calls 

             We must add node calls before equations so that local
             variables can be let bound in
             {!constraints_of_equations}.                           *)

          (* Instantiated state variables and constraints from node
             calls *)
          let
            subsystems, 
            lifted_locals, 
            init_flags,
            lifted_props, 
            init_terms, 
            trans_terms
          =
            constraints_of_node_calls
              mk_fresh_state_var
              globals
              trans_sys_defs
              []  (* No lifted locals *)
              [init_flag]
              []  (* No lifted properties *)
              []  (* No subsystems *)
              init_terms
              trans_terms
              calls
          in

          (* Add lifted properties *)
          let properties = properties @ lifted_props in

          (* ****************************************************** *)
          (* Assertions 

             We must add contracts before equations so that local
             variables can be let bound in
             {!constraints_of_equations}.                           *)

          (* Constraints from assertions *)
          let init_terms, trans_terms = 
              constraints_of_asserts init_terms trans_terms asserts in


          (* ****************************************************** *)
          (* Equations                                              *)

          (* Stateful variables in node, including state
             variables for node instance, first tick flag, and state
             variables capturing outputs of node calls *)
          let stateful_vars = 
            init_flag ::
              (N.stateful_vars_of_node node |> SVS.elements)
              @ lifted_locals in


          let global_consts =
            (* Format.eprintf "Global constants: %d@." *)
            (*   (List.length globals.G.free_constants); *)
            List.fold_left (fun acc (_, vt) ->
                D.fold (fun _ v acc ->
                    (* Format.eprintf "Gobal constant: %a@." Var.pp_print_var v; *)
                    v :: acc) vt acc
              ) [] globals.G.free_constants
            |> List.rev
          in
          
          let global_consts_sv =
            List.map Var.state_var_of_state_var_instance global_consts
            |> SVS.of_list in
          let stateful_vars = List.filter (fun sv ->
              not (SVS.mem sv global_consts_sv)
            ) stateful_vars
          in
          
          (* Order initial state equations by dependency and
             generate terms *)
          let init_terms, node_output_input_dep_init =
            S.order_equations true output_input_dep node
              |> (fun (e, d) ->
               constraints_of_equations
                    true stateful_vars init_terms (List.rev e), d)
          in

          (* Order transition relation equations by dependency and
             generate terms *)
          let trans_terms, node_output_input_dep_trans =
            S.order_equations false output_input_dep node
              |> (fun (e, d) ->
               constraints_of_equations
                    false stateful_vars trans_terms (List.rev e), d)
          in

          (* ****************************************************** *)
          (* Properties                                         

             We can only add properties after node calls, because
             properties may have been lifted from calls.            *)

          (* Create properties from annotations *)
          let properties = 

            (* Property status is unknown *)
            let prop_status = P.PropUnknown in

            (* Iterate over each property annotation *)
            List.map (
              fun (state_var, prop_name, prop_source) -> 

              (* Property is just the state variable *)
              let prop_term =
                E.cur_term_of_state_var
                  TransSys.prop_base
                  state_var
              in

              { P.prop_name; 
                P.prop_source; 
                P.prop_term;
                P.prop_status }
            ) props
              
            (* Add to existing properties *)
            @ properties 

          in

          (* Extract requirements. *)
          let mode_requires = ass_and_mode_requires_of_contract contract in

          (* ****************************************************** *)
          (* Turn assumed properties into assertions                *)

          (* Make assumed properties assertions *)
          let init_terms, trans_terms, properties = 

            (* Iterate over each property annotation *)
            List.fold_left
              (fun 
                (init_terms, trans_terms, properties)
                ({ P.prop_name; 
                   P.prop_source; 
                   P.prop_term;
                   P.prop_status } as p) -> 

                if 

                  (* Property is assumed invariant? *)
                  Invs.mem node_assumptions prop_term

                then

                  (* Bump term to offset of initial state constraint *)
                  let prop_term_init = 
                    Term.bump_state
                      Numeral.(TransSys.init_base - TransSys.prop_base)
                      prop_term
                  in

                  (* Bump term to offset of transition relation *)
                  let prop_term_trans = 
                    Term.bump_state
                      Numeral.(TransSys.trans_base - TransSys.prop_base)
                      prop_term
                  in

                  (* Add property as assertion *)
                  (prop_term_init :: init_terms,
                   prop_term_trans :: trans_terms,
                   properties)

                else

                  (* Add to properties *)
                  (init_terms,
                   trans_terms,
                   p :: properties))

              (init_terms, trans_terms, [])

              properties

          in

          (* ****************************************************** *)
          (* Signatures of predicates                               *)

          (* State variables that are inputs, outputs or oracles and
             thus have instances in each caller *)
          let signature_state_vars = 
            (D.values inputs) @ 
            oracles @
            (D.values outputs)
          in

          (* Stateful variables that are not inputs, outputs or
             oracles, and must be instantiated in each caller *)
          let stateful_locals =
            List.filter
              (fun sv -> 
                 not
                   (List.exists
                      (fun sv' -> StateVar.equal_state_vars sv sv')
                      signature_state_vars))
              stateful_vars
          in

            (* State variables in the signature of the initial state constraint
               in correct order *)
          let signature_state_vars = 
            signature_state_vars @ stateful_locals
          in

          (* Formal parameters of initial state constraint *)
          let init_formals = 
            List.map
              (fun sv -> 
                 Var.mk_state_var_instance sv TransSys.init_base)
              signature_state_vars
          in

            (* Create uninterpreted symbol for initial state predicate *)
          let init_uf_symbol = 
            UfSymbol.mk_uf_symbol
              (Format.asprintf
                 "%s_%a_%d"
                 Ids.init_uf_string
                 (LustreIdent.pp_print_ident false) node_name
                 (A.info_of_param analysis_param).A.uid)
              (List.map Var.type_of_var init_formals)
              Type.t_bool
          in

          (* Create instances of state variables in signature *)
          let trans_formals = 

            (* All state variables at the current instant. *)
            List.map 
              (fun sv ->
                 Var.mk_state_var_instance sv TransSys.trans_base)
              signature_state_vars @

<<<<<<< HEAD
            (* Non-constant state variables at the previous instant *)
=======
              (* Not constant state variables at the previous instant *)
>>>>>>> aa8e895f
            List.map 
              (fun sv -> 
                 Var.mk_state_var_instance 
                   sv
                   (TransSys.trans_base |> Numeral.pred))
              (List.filter
                 (fun sv -> not (StateVar.is_const sv)) 
                 signature_state_vars)
          in

            (* Create uninterpreted symbol for transition relation predicate *)
          let trans_uf_symbol = 
            UfSymbol.mk_uf_symbol
              (Format.asprintf
                 "%s_%a_%d"
                 Ids.trans_uf_string
                 (LustreIdent.pp_print_ident false) node_name
                 (A.info_of_param analysis_param).A.uid)
              (List.map Var.type_of_var trans_formals)
              Type.t_bool
          in

          (* UFs of the system. *)
          let ufs = function_ufs in
          
          
          (* ****************************************************** *)
          (* Create transition system                               *)
          (* ****************************************************** *)

          (* Create transition system *)
          let trans_sys, _ = 
            TransSys.mk_trans_sys 
              [I.string_of_ident false node_name]
              None (* instance_state_var *)
              init_flag
              [] (* global_state_vars *)
              (signature_state_vars)
              globals.G.state_var_bounds
              global_consts
              ufs
              init_uf_symbol
              init_formals
              (Term.mk_and init_terms)
              trans_uf_symbol
              trans_formals
              (Term.mk_and trans_terms)
              subsystems
              properties
              mode_requires
              node_assumptions
          in
          trans_sys_of_node'
            globals
            top_name
            analysis_param
            (I.Map.add 
               node_name
               { node;
                 trans_sys;
                 init_uf_symbol;
                 trans_uf_symbol;
                 stateful_locals;
                 init_flags;
                 properties }
               trans_sys_defs)
            ((node_name, 
              (node_output_input_dep_init, node_output_input_dep_trans))
             :: output_input_dep)
            nodes
            tl
          

let trans_sys_of_nodes
    ?(preserve_sig = false)
    globals
    subsystem analysis_param
  =

  (* Prevent the garbage collector from running too often during the frontend
     operations *)
  Lib.set_liberal_gc ();
  
  let { A.top; A.abstraction_map; A.assumptions } =
    A.info_of_param analysis_param
  in
  (* Make sure top level system is not abstract

     Contracts would be trivially satisfied otherwise *)
  ( match analysis_param with
    | A.ContractCheck _ -> ()
    | _ -> if A.param_scope_is_abstract analysis_param top then raise (
      Invalid_argument
        "trans_sys_of_nodes: Top-level system must not be abstract"
    )
  );

  (* TODO: Find top subsystem by name *)
  let subsystem' = subsystem in
  
  let { SubSystem.source = { N.name = top_name } as node } as subsystem' =
    S.slice_to_abstraction
      ~preserve_sig:preserve_sig analysis_param subsystem'
  in

  let nodes = N.nodes_of_subsystem subsystem' in


  let { trans_sys } =   

    try 

      (* Create a transition system for each node *)
      trans_sys_of_node'
        globals
        top_name
        analysis_param
        I.Map.empty
        [] 
        nodes
        [top_name]

      (* Return the transition system of the top node *)
      |> I.Map.find top_name

    (* Transition system must have been created *)
    with Not_found -> assert false

  in
  
  ( match analysis_param with
    | A.Refinement (_,result) ->
      (* The analysis that's going to run is a refinement. *)
      TransSys.get_prop_status_all_nocands result.A.sys
      |> List.iter (function
        | name, P.PropUnknown -> (* Unknown is still unknown, do nothing. *)
          ()
        
        | name, (P.PropKTrue k as status) -> (* K-true is still k-true. *)
          TransSys.set_prop_status trans_sys name status
        
        | name, P.PropInvariant cert -> (* Invariant is still invariant. *)
          TransSys.set_prop_invariant trans_sys name cert;
          (* Adding to invariants of the system. *)
          let t = TransSys.get_prop_term trans_sys name in
          TransSys.add_invariant trans_sys t cert
          |> ignore
        
        | name, P.PropFalse cex -> (
          match P.length_of_cex cex with
          | l when l > 1 -> (* False at k>0 is now (k-1)-true. *)
            (* Minus 2 because l = k + 1. *)
            TransSys.set_prop_status trans_sys name (P.PropKTrue (l-2))
          | _ -> (* False at 0 is now unknown, do nothing. *)
            ()
        )
      )
    | _ -> ()
  ) ;

  (* Reset garbage collector to its initial settings *)
  Lib.reset_gc_params ();

  trans_sys, subsystem'



(* 
   Local Variables:
   compile-command: "make -k -C .."
   indent-tabs-mode: nil
   End: 
*)<|MERGE_RESOLUTION|>--- conflicted
+++ resolved
@@ -2046,11 +2046,7 @@
                  Var.mk_state_var_instance sv TransSys.trans_base)
               signature_state_vars @
 
-<<<<<<< HEAD
             (* Non-constant state variables at the previous instant *)
-=======
-              (* Not constant state variables at the previous instant *)
->>>>>>> aa8e895f
             List.map 
               (fun sv -> 
                  Var.mk_state_var_instance 
