(* This file is part of the Kind 2 model checker.

   Copyright (c) 2015 by the Board of Trustees of the University of Iowa

   Licensed under the Apache License, Version 2.0 (the "License"); you
   may not use this file except in compliance with the License.  You
   may obtain a copy of the License at

   http://www.apache.org/licenses/LICENSE-2.0 

   Unless required by applicable law or agreed to in writing, software
   distributed under the License is distributed on an "AS IS" BASIS,
   WITHOUT WARRANTIES OR CONDITIONS OF ANY KIND, either express or
   implied. See the License for the specific language governing
   permissions and limitations under the License. 

*)

(** Convert a Lustre node to a transition system


    {1 Verification of Contracts}

    From a node's contract annotations, it has requirements that can
    be assumed invariant, and guarantees that have to be shown
    invariant. Each caller of a node must show it keeps the
    requirementes of the callee at call site invariant.

    Besides these proof obligations from contracts, a node may be
    annotated with properties that are to be shown invariant under the
    assumption of the requirements from its contracts.

    Every proof obligation of a called node is instantiated at call
    site as a proof obligation of the calling node. An instantiated
    proof obligation is less general than the one it is generated
    from, because it is embedded in the context of the caller.

    Only proof obligations of the top node are considered, the proof
    obligations of sub-nodes are disregarded in the analysis. All
    proof obligations are considered together, but some verification
    engines may be able to prove invariance of a subset of the proof
    obligations before other proof obligations. 

    To generate proof obligations for a transition system, we exploit
    instantiation of proof obligations, multi-property verification
    and information from previous analysis runs in the following way.

    For every node with a contract but the top node, add a proof
    obligation for its requirements. This proof obligation will be not
    be seen by the analysis, but is instantiated by each caller. The
    requirements of the top node are assumed to be invariant.

    For every node, unless it is abstracted to its contract, add its
    guarantee as a proof obligation. If the guarantee has been
    shown in a previous anaysis run, it becomes an invariant
    instead. If the guarantee remains a proof obligation, it is
    instantied in each calling node, and is proved together with all
    other other proof obligations, thus strengthening the
    analysis. For every node that is abstracted to its contract, add
    the guarantee as an invariant, since it can only be proved by
    providing the implementation.

    This approach works for any combination of modular and
    compositional analysis. 



    {1 Lustre Expressions}

    A Lustre expression {!LustreExpr.t} is rewritten to a normal form
    in the following ways.

    There is exactly one [->] operator at the top of the expression,
    thus an expression can be represented as a pair of expressions
    [(i, t)] without [->] operators. 

    The argument of a [pre] operator is always a variable, therefore
    an expression [pre x] operator can be represented by the variable
    [x] at the previous state. A non-variable expression under a [pre]
    is abstracted to a fresh variable that is defined by this
    expression.

    There are no node calls in a Lustre expression. They are
    abstracted out and the results are captured in fresh variables. If
    an input parameter of a node contains a [pre] operator, the
    expression has to be abstracted to a fresh variable.

    {1 Lustre Nodes} 

    A Lustre node {!LustreNode.t} is simplified and rewritten in the
    following ways.

    Streams are flattened such that each element of a tuple, a record
    or an array becomes a separate stream. Constants are expanded in
    expressions.

    An equational definition of a stream becomes an association of the
    variable of the stream to a Lustre expression as described above,
    where no temporal operators occur, and all node calls are
    abstracted out. Each unguarded pre operators is replaced by a
    fresh constant variable that is an oracle for the initial value.

    Assertions are Lustre expressions of Boolean type, properties are
    abstracted to variables of Boolean type.

    When creating simplified Lustre expressions, all node calls are
    abstracted such that the return values are assigned to fresh
    variables. Further, expressions under a [pre] operator and
    parameters of node calls that contain a [pre] operator are
    abstracted to definitions of fresh variables. 

    The definitions of variables are ordered such that the definition of
    a variable [x] occurs before all definitions that use variable [x].

    {1 Translation}

    Each Lustre node is translated to two definitions of fresh
    uninterpreted predicate symbols over a set of stateful variables
    of the node. The first predicate constrains the initial values of
    the variables, the second predicate constrains the set of primed
    variables as a function of the set of unprimed variables.

    A variable is stateful if it is 

    - an input variable, 
    - an output variable, or
    - a property variable, or further,
    - a variable occurring under a [pre] operator in any expression in
      the node, or
    - a variable capturing the output of a node call.

    The predicates are defined as the conjunction of equational
    definitions of stateful variables, assertions and predicates of
    node calls. Equational definitions of not stateful variable are
    substituted by binding the variable to a [let] definition.

    The [depth_input] and [max_depth_input] control the abstraction of
    the nodes for which a contract is available. Both are constants
    and are inputs of the node. When instantiating a node with a
    contract, the value of the depth input is the caller's depth input
    plus one, meaning that since this node has a contract we are going
    down one abstraction level. The max depth input always has the
    same value and is passed as an input for the sake of uniformity.

    The init / trans predicates are conditional on the depth input.
    If the value of the depth input is greater than the max depth
    input, then the contract definition of the node is used instead of
    the actual init / trans predicate. In this case, lifting the
    properties of the subnode might not make sense since the actual
    init / trans predicate is not used. The abstract predicates
    therefore constrain all the properties to evaluate to true.

    Predicates are thus defined as
    {[     (depth_input < max_depth_input) => contract and (props = true) ]}
    {[ not (depth_input < max_depth_input) => concrete_predicate ]}


    {1 Condact Encoding}

    If a node call has an activation condition that is not the constant
    true, additional fresh variables are generated. One variable is
    initially false and becomes and remains true on the first time the
    activation condition is true. Further, all input variables are
    duplicated to shadow input variables that freeze the input values
    at the last instant the activation condition has been true.

    The [init_flag] flag is [true] from the first state up to the
    state when the clock first ticks, including that state. After that
    state, the flag is false forever.
    For example:
    {[
      state      0     1     2    3     4     5     ...
                                                clock      false false true false true  false ...
                                                                                          init_flag true  true  true false false false ... ]}
    Thus [clock and init_flag] is true when and only when clock ticks
    for the first time. The [init_flag] flag will be passed down to
    the called node as its init flag. It is mandatory for invariant
    lifting: two state invariants are guarded by [init_flag or inv],
    and substitution takes care of rewriting that as
    [clock => init_flag or inv].


    The initial state constraint of the called node is a conjunction of
    formulas representing the following:
    - the [init_flag] flag is true (see paragraph above):
    {[init_flag = true]}
    - the shadow input variables take the values of the actual input
      variables if the activation condition is true:
    {[clock => shadow_input = actual_input]}
    - the initial state predicate of the called node with the
      parameters as above, except for the input variables that are
      replaced by the shadow input variables:
    {[clock => init(init_flag,args)]}
    - if the activation condition is false then the outputs are
      constrained to their default values:
    {[not clock => out = default]}

    The transition relation of the called node is a conjunction of
    formulas representing the following facts:

    - the [init_flag] flag is true in the current state iff it was
      true in the previous instant and the activation condition was
      false in the previous instant:
    {[init_flag' = init_flag and not clock ]}

    - the shadow input variables in the next state take the values of
      the actual input variables if the activation condition is true:
    {[clock' => shadow_input' = actual_input']}
      and their previous values if the activation condition is false.
      More generally, all the arguments of the subnode init/trans stay
      the same:
    {[not clock' => (args' = args)]}

    - the initial state predicate of the called node with the
      parameters as above, except for the input variables that are
      replaced by the shadow input variables, if the activation
      condition is true in the next step and the [init_flag] flag is
      true in the next step:
    {[(clock' and init_flag') => init(init_flag',args')]}

    - the transition relation predicate of the called node with the
      parameters as above, except for the input variables that are
      replaced by the shadow input variables, if the activation
      condition is true and the [init_flag] flag is false in the next
      step.
    {[(clock' and not init_flag') => trans(init_flag',args',init_flag,args)]}

    @author Christoph Sticksel
    @author Adrien Champion *)


<<<<<<< HEAD
val trans_sys_of_nodes :
  LustreNode.t SubSystem.t -> LustreGlobals.t -> Analysis.param ->
  TransSys.t * LustreNode.t SubSystem.t * LustreGlobals.t
=======
val trans_sys_of_nodes:
    ?preserve_sig:bool ->
    LustreNode.t SubSystem.t -> LustreGlobals.t -> Analysis.param ->
    TransSys.t * LustreNode.t SubSystem.t * LustreGlobals.t
>>>>>>> be4f535f


(* 
   Local Variables:
   compile-command: "make -k -C .."
   indent-tabs-mode: nil
   End: 
*)
  <|MERGE_RESOLUTION|>--- conflicted
+++ resolved
@@ -229,16 +229,10 @@
     @author Adrien Champion *)
 
 
-<<<<<<< HEAD
-val trans_sys_of_nodes :
-  LustreNode.t SubSystem.t -> LustreGlobals.t -> Analysis.param ->
-  TransSys.t * LustreNode.t SubSystem.t * LustreGlobals.t
-=======
 val trans_sys_of_nodes:
     ?preserve_sig:bool ->
     LustreNode.t SubSystem.t -> LustreGlobals.t -> Analysis.param ->
     TransSys.t * LustreNode.t SubSystem.t * LustreGlobals.t
->>>>>>> be4f535f
 
 
 (* 
