--- conflicted
+++ resolved
@@ -305,11 +305,7 @@
 val add_node_mode : t -> LustreContract.mode -> t
 
 (** Add assertion to context *)
-<<<<<<< HEAD
-val add_node_assert : t -> Lib.position -> LustreExpr.t -> t
-=======
 val add_node_assert : t -> Lib.position -> StateVar.t -> t
->>>>>>> 10376cbd
 
 (* Add sofar(assumptions) to context *)
 val add_node_sofar_assumption : t -> t
